--- conflicted
+++ resolved
@@ -70,13 +70,8 @@
 features = ["doc-only"]
 
 [dependencies]
-<<<<<<< HEAD
-rust_tokenizers = "8.0.0"
+rust_tokenizers = "8.1"
 tch = {git = "https://github.com/LaurentMazare/tch-rs.git", branch="main"}
-=======
-rust_tokenizers = "8.1"
-tch = "0.11.0"
->>>>>>> 5b8dcd23
 serde_json = "1"
 serde = { version = "1", features = ["derive"] }
 ordered-float = "3"
