// Copyright 2019-present, the HuggingFace Inc. team, The Google AI Language Team and Facebook, Inc.
// Copyright 2019-2020 Guillaume Becquin
// Copyright 2020 Maarten van Gompel
// Licensed under the Apache License, Version 2.0 (the "License");
// you may not use this file except in compliance with the License.
// You may obtain a copy of the License at
//     http://www.apache.org/licenses/LICENSE-2.0
// Unless required by applicable law or agreed to in writing, software
// distributed under the License is distributed on an "AS IS" BASIS,
// WITHOUT WARRANTIES OR CONDITIONS OF ANY KIND, either express or implied.
// See the License for the specific language governing permissions and
// limitations under the License.
//! # Sequence classification pipeline (e.g. Sentiment Analysis)
//! More generic sequence classification pipeline, works with multiple models (Bert, Roberta)
//!
//! ```no_run
//! use rust_bert::pipelines::sequence_classification::SequenceClassificationConfig;
//! use rust_bert::resources::{RemoteResource};
//! use rust_bert::distilbert::{DistilBertModelResources, DistilBertVocabResources, DistilBertConfigResources};
//! use rust_bert::pipelines::sequence_classification::SequenceClassificationModel;
//! use rust_bert::pipelines::common::ModelType;
//! # fn main() -> anyhow::Result<()> {
//!
//! //Load a configuration
//! use rust_bert::pipelines::common::ModelResources;
//! let config = SequenceClassificationConfig::new(ModelType::DistilBert,
//!    ModelResources::Torch(Box::new(RemoteResource::from_pretrained(DistilBertModelResources::DISTIL_BERT_SST2))),
//!    RemoteResource::from_pretrained(DistilBertVocabResources::DISTIL_BERT_SST2),
//!    RemoteResource::from_pretrained(DistilBertConfigResources::DISTIL_BERT_SST2),
//!    None, // Merge resources
//!    true, //lowercase
//!    None, //strip_accents
//!    None, //add_prefix_space
//! );
//!
//! //Create the model
//! let sequence_classification_model = SequenceClassificationModel::new(config)?;
//!
//! let input = [
//!     "Probably my all-time favorite movie, a story of selflessness, sacrifice and dedication to a noble cause, but it's not preachy or boring.",
//!     "This film tried to be too many things all at once: stinging political satire, Hollywood blockbuster, sappy romantic comedy, family values promo...",
//!     "If you like original gut wrenching laughter you will like this movie. If you are young or old then you will love this movie, hell even my mom liked it.",
//! ];
//! let output = sequence_classification_model.predict(&input);
//! # Ok(())
//! # }
//! ```
//! (Example courtesy of [IMDb](http://www.imdb.com))
//!
//! Output: \
//! ```no_run
//! # use rust_bert::pipelines::sequence_classification::Label;
//! let output =
//! [
//!    Label { text: String::from("POSITIVE"), score: 0.9986, id: 1, sentence: 0},
//!    Label { text: String::from("NEGATIVE"), score: 0.9985, id: 0, sentence: 1},
//!    Label { text: String::from("POSITIVE"), score: 0.9988, id: 1, sentence: 12},
//! ]
//! # ;
//! ```
use crate::albert::AlbertForSequenceClassification;
use crate::bart::BartForSequenceClassification;
use crate::bert::BertForSequenceClassification;
use crate::common::error::RustBertError;
use crate::deberta::DebertaForSequenceClassification;
use crate::distilbert::DistilBertModelClassifier;
use crate::fnet::FNetForSequenceClassification;
use crate::longformer::LongformerForSequenceClassification;
use crate::mobilebert::MobileBertForSequenceClassification;
use crate::pipelines::common::{
    get_device, ConfigOption, ModelResources, ModelType, TokenizerOption,
};
use crate::reformer::ReformerForSequenceClassification;
use crate::resources::ResourceProvider;
use crate::roberta::RobertaForSequenceClassification;
use crate::xlnet::XLNetForSequenceClassification;
use serde::{Deserialize, Serialize};
use std::collections::HashMap;
use tch::nn::VarStore;
use tch::{no_grad, Device, Kind, Tensor};

use crate::deberta_v2::DebertaV2ForSequenceClassification;
#[cfg(feature = "onnx")]
use crate::pipelines::onnx::{config::ONNXEnvironmentConfig, ONNXEncoder};
#[cfg(feature = "remote")]
use crate::{
    distilbert::{DistilBertConfigResources, DistilBertModelResources, DistilBertVocabResources},
    resources::RemoteResource,
};

#[derive(Debug, Serialize, Deserialize, Clone)]
/// # Label generated by a `SequenceClassificationModel`
pub struct Label {
    /// Label String representation
    pub text: String,
    /// Confidence score
    pub score: f64,
    /// Label ID
    pub id: i64,
    /// Sentence index
    #[serde(default)]
    pub sentence: usize,
}

/// # Configuration for SequenceClassificationModel
/// Contains information regarding the model to load and device to place the model on.
pub struct SequenceClassificationConfig {
    /// Model type
    pub model_type: ModelType,
    /// Model weights resource (default: pretrained BERT model on CoNLL)
    pub model_resource: ModelResources,
    /// Config resource (default: pretrained BERT model on CoNLL)
    pub config_resource: Box<dyn ResourceProvider + Send>,
    /// Vocab resource (default: pretrained BERT model on CoNLL)
    pub vocab_resource: Box<dyn ResourceProvider + Send>,
    /// Merges resource (default: None)
    pub merges_resource: Option<Box<dyn ResourceProvider + Send>>,
    /// Automatically lower case all input upon tokenization (assumes a lower-cased model)
    pub lower_case: bool,
    /// Flag indicating if the tokenizer should strip accents (normalization). Only used for BERT / ALBERT models
    pub strip_accents: Option<bool>,
    /// Flag indicating if the tokenizer should add a white space before each tokenized input (needed for some Roberta models)
    pub add_prefix_space: Option<bool>,
    /// Device to place the model on (default: CUDA/GPU when available)
    pub device: Device,
}

impl SequenceClassificationConfig {
    /// Instantiate a new sequence classification configuration of the supplied type.
    ///
    /// # Arguments
    ///
    /// * `model_type` - `ModelType` indicating the model type to load (must match with the actual data to be loaded!)
    /// * model - The `ResourceProvider` pointing to the model to load (e.g.  model.ot)
    /// * config - The `ResourceProvider` pointing to the model configuration to load (e.g. config.json)
    /// * vocab - The `ResourceProvider` pointing to the tokenizer's vocabulary to load (e.g.  vocab.txt/vocab.json)
    /// * vocab - An optional `ResourceProvider` pointing to the tokenizer's merge file to load (e.g.  merges.txt), needed only for Roberta.
    /// * lower_case - A `bool` indicating whether the tokenizer should lower case all input (in case of a lower-cased model)
    pub fn new<RC, RV>(
        model_type: ModelType,
        model_resource: ModelResources,
        config_resource: RC,
        vocab_resource: RV,
        merges_resource: Option<RV>,
        lower_case: bool,
        strip_accents: impl Into<Option<bool>>,
        add_prefix_space: impl Into<Option<bool>>,
    ) -> SequenceClassificationConfig
    where
        RC: ResourceProvider + Send + 'static,
        RV: ResourceProvider + Send + 'static,
    {
        SequenceClassificationConfig {
            model_type,
            model_resource,
            config_resource: Box::new(config_resource),
            vocab_resource: Box::new(vocab_resource),
            merges_resource: merges_resource.map(|r| Box::new(r) as Box<_>),
            lower_case,
            strip_accents: strip_accents.into(),
            add_prefix_space: add_prefix_space.into(),
            device: Device::cuda_if_available(),
        }
    }
}

#[cfg(feature = "remote")]
impl Default for SequenceClassificationConfig {
    /// Provides a defaultSST-2 sentiment analysis model (English)
    fn default() -> SequenceClassificationConfig {
        SequenceClassificationConfig::new(
            ModelType::DistilBert,
            ModelResources::Torch(Box::new(RemoteResource::from_pretrained(
                DistilBertModelResources::DISTIL_BERT_SST2,
            ))),
            RemoteResource::from_pretrained(DistilBertConfigResources::DISTIL_BERT_SST2),
            RemoteResource::from_pretrained(DistilBertVocabResources::DISTIL_BERT_SST2),
            None,
            true,
            None,
            None,
        )
    }
}

#[allow(clippy::large_enum_variant)]
/// # Abstraction that holds one particular sequence classification model, for any of the supported models
pub enum SequenceClassificationOption {
    /// Bert for Sequence Classification
    Bert(BertForSequenceClassification),
    /// DeBERTa for Sequence Classification
    Deberta(DebertaForSequenceClassification),
    /// DeBERTa V2 for Sequence Classification
    DebertaV2(DebertaV2ForSequenceClassification),
    /// DistilBert for Sequence Classification
    DistilBert(DistilBertModelClassifier),
    /// MobileBert for Sequence Classification
    MobileBert(MobileBertForSequenceClassification),
    /// Roberta for Sequence Classification
    Roberta(RobertaForSequenceClassification),
    /// XLMRoberta for Sequence Classification
    XLMRoberta(RobertaForSequenceClassification),
    /// Albert for Sequence Classification
    Albert(AlbertForSequenceClassification),
    /// XLNet for Sequence Classification
    XLNet(XLNetForSequenceClassification),
    /// Bart for Sequence Classification
    Bart(BartForSequenceClassification),
    /// Reformer for Sequence Classification
    Reformer(ReformerForSequenceClassification),
    /// Longformer for Sequence Classification
    Longformer(LongformerForSequenceClassification),
    /// FNet for Sequence Classification
    FNet(FNetForSequenceClassification),
    /// ONNX Model for Sequence Classification
    #[cfg(feature = "onnx")]
    ONNX(ONNXEncoder),
}

impl SequenceClassificationOption {
    /// Instantiate a new sequence classification model of the supplied type.
    ///
    /// # Arguments
    ///
    /// * `SequenceClassificationConfig` - Sequence classification pipeline configuration. The type of model created will be inferred from the
    ///     `ModelResources` (Torch or ONNX) and `ModelType` (Architecture for Torch models) variants provided and
    pub fn new(config: &SequenceClassificationConfig) -> Result<Self, RustBertError> {
        match config.model_resource {
            ModelResources::Torch(_) => Self::new_torch(config),
            #[cfg(feature = "onnx")]
            ModelResources::ONNX(_) => Self::new_onnx(config),
        }
    }

    fn new_torch(config: &SequenceClassificationConfig) -> Result<Self, RustBertError> {
        let device = config.device;
        let weights_path = config.model_resource.get_torch_local_path()?;
        let mut var_store = VarStore::new(device);
        let model_config =
            &ConfigOption::from_file(config.model_type, config.config_resource.get_local_path()?);
        let model_type = config.model_type;
        let model = match model_type {
            ModelType::Bert => {
                if let ConfigOption::Bert(config) = model_config {
                    Ok(Self::Bert(
                        BertForSequenceClassification::new(var_store.root(), config)?,
                    ))
                } else {
                    Err(RustBertError::InvalidConfigurationError(
                        "You can only supply a BertConfig for Bert!".to_string(),
                    ))
                }
            }
            ModelType::Deberta => {
                if let ConfigOption::Deberta(config) = model_config {
                    Ok(Self::Deberta(
                        DebertaForSequenceClassification::new(var_store.root(), config)?,
                    ))
                } else {
                    Err(RustBertError::InvalidConfigurationError(
                        "You can only supply a DebertaConfig for DeBERTa!".to_string(),
                    ))
                }
            }
            ModelType::DebertaV2 => {
                if let ConfigOption::DebertaV2(config) = model_config {
                    Ok(Self::DebertaV2(
                        DebertaV2ForSequenceClassification::new(var_store.root(), config)?,
                    ))
                } else {
                    Err(RustBertError::InvalidConfigurationError(
                        "You can only supply a DebertaV2Config for DeBERTa V2!".to_string(),
                    ))
                }
            }
            ModelType::DistilBert => {
                if let ConfigOption::DistilBert(config) = model_config {
                    Ok(Self::DistilBert(
                        DistilBertModelClassifier::new(var_store.root(), config)?,
                    ))
                } else {
                    Err(RustBertError::InvalidConfigurationError(
                        "You can only supply a DistilBertConfig for DistilBert!".to_string(),
                    ))
                }
            }
            ModelType::MobileBert => {
                if let ConfigOption::MobileBert(config) = model_config {
                    Ok(Self::MobileBert(
                        MobileBertForSequenceClassification::new(var_store.root(), config)?,
                    ))
                } else {
                    Err(RustBertError::InvalidConfigurationError(
                        "You can only supply a MobileBertConfig for MobileBert!".to_string(),
                    ))
                }
            }
            ModelType::Roberta => {
                if let ConfigOption::Roberta(config) = model_config {
                    Ok(Self::Roberta(
                        RobertaForSequenceClassification::new(var_store.root(), config)?,
                    ))
                } else {
                    Err(RustBertError::InvalidConfigurationError(
                        "You can only supply a RobertaConfig for Roberta!".to_string(),
                    ))
                }
            }
            ModelType::XLMRoberta => {
                if let ConfigOption::Roberta(config) = model_config {
                    Ok(Self::XLMRoberta(
                        RobertaForSequenceClassification::new(var_store.root(), config)?,
                    ))
                } else {
                    Err(RustBertError::InvalidConfigurationError(
                        "You can only supply a RobertaConfig for Roberta!".to_string(),
                    ))
                }
            }
            ModelType::Albert => {
                if let ConfigOption::Albert(config) = model_config {
                    Ok(Self::Albert(
                        AlbertForSequenceClassification::new(var_store.root(), config)?,
                    ))
                } else {
                    Err(RustBertError::InvalidConfigurationError(
                        "You can only supply an AlbertConfig for Albert!".to_string(),
                    ))
                }
            }
            ModelType::XLNet => {
                if let ConfigOption::XLNet(config) = model_config {
                    Ok(Self::XLNet(
                        XLNetForSequenceClassification::new(var_store.root(), config)?,
                    ))
                } else {
                    Err(RustBertError::InvalidConfigurationError(
                        "You can only supply an XLNetConfig for XLNet!".to_string(),
                    ))
                }
            }
            ModelType::Bart => {
                if let ConfigOption::Bart(config) = model_config {
                    Ok(Self::Bart(
                        BartForSequenceClassification::new(var_store.root(), config)?,
                    ))
                } else {
                    Err(RustBertError::InvalidConfigurationError(
                        "You can only supply a BertConfig for Bert!".to_string(),
                    ))
                }
            }
            ModelType::Reformer => {
                if let ConfigOption::Reformer(config) = model_config {
                    Ok(Self::Reformer(
                        ReformerForSequenceClassification::new(var_store.root(), config)?,
                    ))
                } else {
                    Err(RustBertError::InvalidConfigurationError(
                        "You can only supply a ReformerConfig for Reformer!".to_string(),
                    ))
                }
            }
            ModelType::Longformer => {
                if let ConfigOption::Longformer(config) = model_config {
                    Ok(Self::Longformer(
                        LongformerForSequenceClassification::new(var_store.root(), config)?,
                    ))
                } else {
                    Err(RustBertError::InvalidConfigurationError(
                        "You can only supply a LongformerConfig for Longformer!".to_string(),
                    ))
                }
            }
            ModelType::FNet => {
                if let ConfigOption::FNet(config) = model_config {
                    Ok(Self::FNet(
                        FNetForSequenceClassification::new(var_store.root(), config)?,
                    ))
                } else {
                    Err(RustBertError::InvalidConfigurationError(
                        "You can only supply a FNetConfig for FNet!".to_string(),
                    ))
                }
            }
            #[cfg(feature = "onnx")]
            ModelType::ONNX => Err(RustBertError::InvalidConfigurationError(
                "A `ModelType::ONNX` ModelType was provided in the configuration with `ModelResources::TORCH`, these are incompatible".to_string(),
            )),
            _ => Err(RustBertError::InvalidConfigurationError(format!(
                "Sequence Classification not implemented for {model_type:?}!",
            ))),
        }?;
        var_store.load(weights_path)?;
        Ok(model)
    }

    #[cfg(feature = "onnx")]
    pub fn new_onnx(config: &SequenceClassificationConfig) -> Result<Self, RustBertError> {
        let onnx_config = ONNXEnvironmentConfig::from_device(config.device);
        let environment = onnx_config.get_environment()?;
        let encoder_file = config
            .model_resource
            .get_onnx_local_paths()?
            .encoder_path
            .ok_or(RustBertError::InvalidConfigurationError(
                "An encoder file must be provided for sequence classification ONNX models."
                    .to_string(),
            ))?;

        Ok(Self::ONNX(ONNXEncoder::new(
            encoder_file,
            &environment,
            &onnx_config,
        )?))
    }

    /// Returns the `ModelType` for this SequenceClassificationOption
    pub fn model_type(&self) -> ModelType {
        match *self {
            Self::Bert(_) => ModelType::Bert,
            Self::Deberta(_) => ModelType::Deberta,
            Self::DebertaV2(_) => ModelType::DebertaV2,
            Self::Roberta(_) => ModelType::Roberta,
            Self::XLMRoberta(_) => ModelType::Roberta,
            Self::DistilBert(_) => ModelType::DistilBert,
            Self::MobileBert(_) => ModelType::MobileBert,
            Self::Albert(_) => ModelType::Albert,
            Self::XLNet(_) => ModelType::XLNet,
            Self::Bart(_) => ModelType::Bart,
            Self::Reformer(_) => ModelType::Reformer,
            Self::Longformer(_) => ModelType::Longformer,
            Self::FNet(_) => ModelType::FNet,
            #[cfg(feature = "onnx")]
            Self::ONNX(_) => ModelType::ONNX,
        }
    }

    /// Interface method to forward_t() of the particular models.
    pub fn forward_t(
        &self,
        input_ids: Option<&Tensor>,
        mask: Option<&Tensor>,
        token_type_ids: Option<&Tensor>,
        position_ids: Option<&Tensor>,
        input_embeds: Option<&Tensor>,
        train: bool,
    ) -> Tensor {
        match *self {
            Self::Bart(ref model) => {
                model
                    .forward_t(
                        input_ids.expect("`input_ids` must be provided for BART models"),
                        mask,
                        None,
                        None,
                        None,
                        train,
                    )
                    .decoder_output
            }
            Self::Bert(ref model) => {
                model
                    .forward_t(
                        input_ids,
                        mask,
                        token_type_ids,
                        position_ids,
                        input_embeds,
                        train,
                    )
                    .logits
            }
            Self::Deberta(ref model) => {
                model
                    .forward_t(
                        input_ids,
                        mask,
                        token_type_ids,
                        position_ids,
                        input_embeds,
                        train,
                    )
                    .expect("Error in Deberta forward_t")
                    .logits
            }
            Self::DebertaV2(ref model) => {
                model
                    .forward_t(
                        input_ids,
                        mask,
                        token_type_ids,
                        position_ids,
                        input_embeds,
                        train,
                    )
                    .expect("Error in Deberta V2 forward_t")
                    .logits
            }
            Self::DistilBert(ref model) => {
                model
                    .forward_t(input_ids, mask, input_embeds, train)
                    .expect("Error in distilbert forward_t")
                    .logits
            }
            Self::MobileBert(ref model) => {
                model
                    .forward_t(input_ids, None, None, input_embeds, mask, train)
                    .expect("Error in mobilebert forward_t")
                    .logits
            }
            Self::Roberta(ref model) | Self::XLMRoberta(ref model) => {
                model
                    .forward_t(
                        input_ids,
                        mask,
                        token_type_ids,
                        position_ids,
                        input_embeds,
                        train,
                    )
                    .logits
            }
            Self::Albert(ref model) => {
                model
                    .forward_t(
                        input_ids,
                        mask,
                        token_type_ids,
                        position_ids,
                        input_embeds,
                        train,
                    )
                    .logits
            }
            Self::XLNet(ref model) => {
                model
                    .forward_t(
                        input_ids,
                        mask,
                        None,
                        None,
                        None,
                        token_type_ids,
                        input_embeds,
                        train,
                    )
                    .logits
            }
            Self::Reformer(ref model) => {
                model
                    .forward_t(input_ids, None, None, mask, None, train)
                    .expect("Error in Reformer forward pass.")
                    .logits
            }
            Self::Longformer(ref model) => {
                model
                    .forward_t(
                        input_ids,
                        mask,
                        None,
                        token_type_ids,
                        position_ids,
                        input_embeds,
                        train,
                    )
                    .expect("Error in Longformer forward pass.")
                    .logits
            }
            Self::FNet(ref model) => {
                model
                    .forward_t(input_ids, token_type_ids, position_ids, input_embeds, train)
                    .expect("Error in FNet forward pass.")
                    .logits
            }
            #[cfg(feature = "onnx")]
            Self::ONNX(ref model) => {
                let attention_mask = input_ids.unwrap().ones_like();
                model
                    .forward(
                        input_ids,
                        Some(&attention_mask),
                        token_type_ids,
                        position_ids,
                        input_embeds,
                    )
                    .expect("Error in ONNX forward pass.")
                    .logits
                    .unwrap()
            }
        }
    }
}

/// # SequenceClassificationModel for Classification (e.g. Sentiment Analysis)
pub struct SequenceClassificationModel {
    tokenizer: TokenizerOption,
    sequence_classifier: SequenceClassificationOption,
    label_mapping: HashMap<i64, String>,
    device: Device,
    max_length: usize,
}

impl SequenceClassificationModel {
    /// Build a new `SequenceClassificationModel`
    ///
    /// # Arguments
    ///
    /// * `config` - `SequenceClassificationConfig` object containing the resource references (model, vocabulary, configuration) and device placement (CPU/GPU)
    ///
    /// # Example
    ///
    /// ```no_run
    /// # fn main() -> anyhow::Result<()> {
    /// use rust_bert::pipelines::sequence_classification::SequenceClassificationModel;
    ///
    /// let model = SequenceClassificationModel::new(Default::default())?;
    /// # Ok(())
    /// # }
    /// ```
    pub fn new(
        config: SequenceClassificationConfig,
    ) -> Result<SequenceClassificationModel, RustBertError> {
        let vocab_path = config.vocab_resource.get_local_path()?;
        let merges_path = config
            .merges_resource
            .as_ref()
            .map(|resource| resource.get_local_path())
            .transpose()?;

        let tokenizer = TokenizerOption::from_file(
            config.model_type,
            vocab_path.to_str().unwrap(),
            merges_path.as_deref().map(|path| path.to_str().unwrap()),
            config.lower_case,
            config.strip_accents,
            config.add_prefix_space,
        )?;
        Self::new_with_tokenizer(config, tokenizer)
    }

    /// Build a new `SequenceClassificationModel` with a provided tokenizer.
    ///
    /// # Arguments
    ///
    /// * `config` - `SequenceClassificationConfig` object containing the resource references (model, vocabulary, configuration) and device placement (CPU/GPU)
    /// * `tokenizer` - `TokenizerOption` tokenizer to use for sequence classification.
    ///
    /// # Example
    ///
    /// ```no_run
    /// # fn main() -> anyhow::Result<()> {
    /// use rust_bert::pipelines::common::{ModelType, TokenizerOption};
    /// use rust_bert::pipelines::sequence_classification::SequenceClassificationModel;
    /// let tokenizer = TokenizerOption::from_file(
    ///     ModelType::Bert,
    ///     "path/to/vocab.txt",
    ///     None,
    ///     false,
    ///     None,
    ///     None,
    /// )?;
    /// let model = SequenceClassificationModel::new_with_tokenizer(Default::default(), tokenizer)?;
    /// # Ok(())
    /// # }
    /// ```
    pub fn new_with_tokenizer(
        config: SequenceClassificationConfig,
        tokenizer: TokenizerOption,
    ) -> Result<SequenceClassificationModel, RustBertError> {
        let config_path = config.config_resource.get_local_path()?;
        let sequence_classifier = SequenceClassificationOption::new(&config)?;

        let model_config = ConfigOption::from_file(config.model_type, config_path);
        let max_length = model_config
            .get_max_len()
            .map(|v| v as usize)
            .unwrap_or(usize::MAX);
        let label_mapping = model_config.get_label_mapping().clone();
        let device = get_device(config.model_resource, config.device);
        Ok(SequenceClassificationModel {
            tokenizer,
            sequence_classifier,
            label_mapping,
            device,
            max_length,
        })
    }

<<<<<<< HEAD
=======
    /// Get a reference to the model tokenizer.
    pub fn get_tokenizer(&self) -> &TokenizerOption {
        &self.tokenizer
    }

    /// Get a mutable reference to the model tokenizer.
    pub fn get_tokenizer_mut(&mut self) -> &mut TokenizerOption {
        &mut self.tokenizer
    }

    fn prepare_for_model<'a, S>(&self, input: S) -> Tensor
    where
        S: AsRef<[&'a str]>,
    {
        let tokenized_input: Vec<TokenizedInput> = self.tokenizer.encode_list(
            input.as_ref(),
            self.max_length,
            &TruncationStrategy::LongestFirst,
            0,
        );
        let max_len = tokenized_input
            .iter()
            .map(|input| input.token_ids.len())
            .max()
            .unwrap();
        let pad_id = self
            .tokenizer
            .get_pad_id()
            .expect("The Tokenizer used for sequence classification should contain a PAD id");
        let tokenized_input_tensors: Vec<tch::Tensor> = tokenized_input
            .into_iter()
            .map(|mut input| {
                input.token_ids.resize(max_len, pad_id);
                Tensor::from_slice(&(input.token_ids))
            })
            .collect::<Vec<_>>();
        Tensor::stack(tokenized_input_tensors.as_slice(), 0).to(self.var_store.device())
    }

>>>>>>> f591dc30
    /// Classify texts
    ///
    /// # Arguments
    ///
    /// * `input` - `&[&str]` Array of texts to classify.
    ///
    /// # Returns
    ///
    /// * `Vec<Label>` containing labels for input texts
    ///
    /// # Example
    ///
    /// ```no_run
    /// # fn main() -> anyhow::Result<()> {
    /// # use rust_bert::pipelines::sequence_classification::SequenceClassificationModel;
    ///
    /// let sequence_classification_model =  SequenceClassificationModel::new(Default::default())?;
    /// let input = [
    ///     "Probably my all-time favorite movie, a story of selflessness, sacrifice and dedication to a noble cause, but it's not preachy or boring.",
    ///     "This film tried to be too many things all at once: stinging political satire, Hollywood blockbuster, sappy romantic comedy, family values promo...",
    ///     "If you like original gut wrenching laughter you will like this movie. If you are young or old then you will love this movie, hell even my mom liked it.",
    /// ];
    /// let output = sequence_classification_model.predict(&input);
    /// # Ok(())
    /// # }
    /// ```
    pub fn predict<'a, S>(&self, input: S) -> Vec<Label>
    where
        S: AsRef<[&'a str]>,
    {
        let (input_ids, token_type_ids) =
            self.tokenizer
                .tokenize_and_pad(input.as_ref(), self.max_length, self.device);
        let output = no_grad(|| {
            let output = self.sequence_classifier.forward_t(
                Some(&input_ids),
                None,
                Some(&token_type_ids),
                None,
                None,
                false,
            );
            output.softmax(-1, Kind::Float).detach().to(Device::Cpu)
        });
        let label_indices = output.as_ref().argmax(-1, true).squeeze_dim(1);
        let scores = output
            .gather(1, &label_indices.unsqueeze(-1), false)
            .squeeze_dim(1);
        let label_indices = label_indices.iter::<i64>().unwrap().collect::<Vec<i64>>();
        let scores = scores.iter::<f64>().unwrap().collect::<Vec<f64>>();

        let mut labels: Vec<Label> = vec![];
        for sentence_idx in 0..label_indices.len() {
            let label_string = self
                .label_mapping
                .get(&label_indices[sentence_idx])
                .unwrap()
                .clone();
            let label = Label {
                text: label_string,
                score: scores[sentence_idx],
                id: label_indices[sentence_idx],
                sentence: sentence_idx,
            };
            labels.push(label)
        }
        labels
    }

    /// Multi-label classification of texts
    ///
    /// # Arguments
    ///
    /// * `input` - `&[&str]` Array of texts to classify.
    /// * `threshold` - `f64` threshold above which a label will be considered true by the classifier
    ///
    /// # Returns
    ///
    /// * `Vec<Vec<Label>>` containing a vector of true labels for each input text
    ///
    /// # Example
    ///
    /// ```no_run
    /// # fn main() -> anyhow::Result<()> {
    /// # use rust_bert::pipelines::sequence_classification::SequenceClassificationModel;
    ///
    /// let sequence_classification_model =  SequenceClassificationModel::new(Default::default())?;
    /// let input = [
    ///     "Probably my all-time favorite movie, a story of selflessness, sacrifice and dedication to a noble cause, but it's not preachy or boring.",
    ///     "This film tried to be too many things all at once: stinging political satire, Hollywood blockbuster, sappy romantic comedy, family values promo...",
    ///     "If you like original gut wrenching laughter you will like this movie. If you are young or old then you will love this movie, hell even my mom liked it.",
    /// ];
    /// let output = sequence_classification_model.predict_multilabel(&input, 0.5);
    /// # Ok(())
    /// # }
    /// ```
    pub fn predict_multilabel(
        &self,
        input: &[&str],
        threshold: f64,
    ) -> Result<Vec<Vec<Label>>, RustBertError> {
        let (input_ids, token_type_ids) =
            self.tokenizer
                .tokenize_and_pad(input.as_ref(), self.max_length, self.device);
        let output = no_grad(|| {
            let output = self.sequence_classifier.forward_t(
                Some(&input_ids),
                None,
                Some(&token_type_ids),
                None,
                None,
                false,
            );
            output.sigmoid().detach().to(Device::Cpu)
        });
        let label_indices = output.as_ref().ge(threshold).nonzero();

        let mut labels: Vec<Vec<Label>> = vec![];
        let mut sequence_labels: Vec<Label> = vec![];

        for sentence_idx in 0..label_indices.size()[0] {
            let label_index_tensor = label_indices.get(sentence_idx);
            let sentence_label = label_index_tensor
                .iter::<i64>()
                .unwrap()
                .collect::<Vec<i64>>();
            let (sentence, id) = (sentence_label[0], sentence_label[1]);
            if sentence as usize > labels.len() {
                labels.push(sequence_labels);
                sequence_labels = vec![];
            }
            let score = output.double_value(sentence_label.as_slice());
            let label_string = self.label_mapping.get(&id).unwrap().to_owned();
            let label = Label {
                text: label_string,
                score,
                id,
                sentence: sentence as usize,
            };
            sequence_labels.push(label);
        }
        if !sequence_labels.is_empty() {
            labels.push(sequence_labels);
        }
        Ok(labels)
    }
}

#[cfg(test)]
mod test {
    use super::*;

    #[test]
    #[ignore] // no need to run, compilation is enough to verify it is Send
    fn test() {
        let config = SequenceClassificationConfig::default();
        let _: Box<dyn Send> = Box::new(SequenceClassificationModel::new(config));
    }
}<|MERGE_RESOLUTION|>--- conflicted
+++ resolved
@@ -687,8 +687,6 @@
         })
     }
 
-<<<<<<< HEAD
-=======
     /// Get a reference to the model tokenizer.
     pub fn get_tokenizer(&self) -> &TokenizerOption {
         &self.tokenizer
@@ -698,37 +696,6 @@
     pub fn get_tokenizer_mut(&mut self) -> &mut TokenizerOption {
         &mut self.tokenizer
     }
-
-    fn prepare_for_model<'a, S>(&self, input: S) -> Tensor
-    where
-        S: AsRef<[&'a str]>,
-    {
-        let tokenized_input: Vec<TokenizedInput> = self.tokenizer.encode_list(
-            input.as_ref(),
-            self.max_length,
-            &TruncationStrategy::LongestFirst,
-            0,
-        );
-        let max_len = tokenized_input
-            .iter()
-            .map(|input| input.token_ids.len())
-            .max()
-            .unwrap();
-        let pad_id = self
-            .tokenizer
-            .get_pad_id()
-            .expect("The Tokenizer used for sequence classification should contain a PAD id");
-        let tokenized_input_tensors: Vec<tch::Tensor> = tokenized_input
-            .into_iter()
-            .map(|mut input| {
-                input.token_ids.resize(max_len, pad_id);
-                Tensor::from_slice(&(input.token_ids))
-            })
-            .collect::<Vec<_>>();
-        Tensor::stack(tokenized_input_tensors.as_slice(), 0).to(self.var_store.device())
-    }
-
->>>>>>> f591dc30
     /// Classify texts
     ///
     /// # Arguments
