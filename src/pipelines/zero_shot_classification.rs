--- conflicted
+++ resolved
@@ -763,16 +763,9 @@
                 .select(0, sentence_idx as i64)
                 .iter::<f64>()
                 .unwrap()
-<<<<<<< HEAD
-                .collect::<Vec<f64>>();
-
-            for (label_index, score) in sentence_scores.into_iter().enumerate() {
-                let label_string = labels.as_ref()[label_index].to_string();
-=======
                 .enumerate()
             {
                 let label_string = labels[label_index].to_string();
->>>>>>> f7da9dce
                 let label = Label {
                     text: label_string,
                     score,
