// Copyright 2019-present, the HuggingFace Inc. team, The Google AI Language Team and Facebook, Inc.
// Copyright 2019-2020 Guillaume Becquin
// Copyright 2020 Maarten van Gompel
// Licensed under the Apache License, Version 2.0 (the "License");
// you may not use this file except in compliance with the License.
// You may obtain a copy of the License at
//     http://www.apache.org/licenses/LICENSE-2.0
// Unless required by applicable law or agreed to in writing, software
// distributed under the License is distributed on an "AS IS" BASIS,
// WITHOUT WARRANTIES OR CONDITIONS OF ANY KIND, either express or implied.
// See the License for the specific language governing permissions and
// limitations under the License.

//! # Token classification pipeline (Named Entity Recognition, Part-of-Speech tagging)
//! More generic token classification pipeline, works with multiple models (Bert, Roberta)
//!
//! ```no_run
//! use rust_bert::pipelines::token_classification::{TokenClassificationModel,TokenClassificationConfig};
//! use rust_bert::resources::RemoteResource;
//! use rust_bert::bert::{BertModelResources, BertVocabResources, BertConfigResources};
//! use rust_bert::pipelines::common::ModelType;
//! # fn main() -> anyhow::Result<()> {
//!
//! use rust_bert::pipelines::common::ModelResources;
//! //Load a configuration
//! use rust_bert::pipelines::token_classification::LabelAggregationOption;
//! let config = TokenClassificationConfig::new(
//!    ModelType::Bert,
//!    ModelResources::Torch(Box::new(RemoteResource::from_pretrained(BertModelResources::BERT_NER))),
//!    RemoteResource::from_pretrained(BertVocabResources::BERT_NER),
//!    RemoteResource::from_pretrained(BertConfigResources::BERT_NER),
//!    None, //merges resource only relevant with ModelType::Roberta
//!    false, //lowercase
//!    None, //strip_accents
//!    None, //add_prefix_space
//!    LabelAggregationOption::Mode
//! );
//!
//! //Create the model
//! let token_classification_model = TokenClassificationModel::new(config)?;
//!
//! let input = [
//!     "My name is Amy. I live in Paris.",
//!     "Paris is a city in France."
//! ];
//! let output = token_classification_model.predict(&input, true, true); //ignore_first_label = true (only returns the NER parts, ignoring first label O)
//! # Ok(())
//! # }
//! ```
//! Output: \
//! ```no_run
//! # use rust_bert::pipelines::token_classification::Token;
//! use rust_tokenizers::{Mask, Offset};
//! # let output =
//! [
//!     Token {
//!         text: String::from("[CLS]"),
//!         score: 0.9995001554489136,
//!         label: String::from("O"),
//!         label_index: 0,
//!         sentence: 0,
//!         index: 0,
//!         word_index: 0,
//!         offset: None,
//!         mask: Mask::Special,
//!     },
//!     Token {
//!         text: String::from("My"),
//!         score: 0.9980450868606567,
//!         label: String::from("O"),
//!         label_index: 0,
//!         sentence: 0,
//!         index: 1,
//!         word_index: 1,
//!         offset: Some(Offset { begin: 0, end: 2 }),
//!         mask: Mask::None,
//!     },
//!     Token {
//!         text: String::from("name"),
//!         score: 0.9995062351226807,
//!         label: String::from("O"),
//!         label_index: 0,
//!         sentence: 0,
//!         index: 2,
//!         word_index: 2,
//!         offset: Some(Offset { begin: 3, end: 7 }),
//!         mask: Mask::None,
//!     },
//!     Token {
//!         text: String::from("is"),
//!         score: 0.9997343420982361,
//!         label: String::from("O"),
//!         label_index: 0,
//!         sentence: 0,
//!         index: 3,
//!         word_index: 3,
//!         offset: Some(Offset { begin: 8, end: 10 }),
//!         mask: Mask::None,
//!     },
//!     Token {
//!         text: String::from("Amélie"),
//!         score: 0.9913727683112525,
//!         label: String::from("I-PER"),
//!         label_index: 4,
//!         sentence: 0,
//!         index: 4,
//!         word_index: 4,
//!         offset: Some(Offset { begin: 11, end: 17 }),
//!         mask: Mask::None,
//!     }, // ...
//! ]
//! # ;
//! ```

use crate::albert::AlbertForTokenClassification;
use crate::bert::BertForTokenClassification;
use crate::common::error::RustBertError;
use crate::deberta::DebertaForTokenClassification;
use crate::distilbert::DistilBertForTokenClassification;
use crate::electra::ElectraForTokenClassification;
use crate::fnet::FNetForTokenClassification;
use crate::longformer::LongformerForTokenClassification;
use crate::mobilebert::MobileBertForTokenClassification;
use crate::pipelines::common::{
    get_device, ConfigOption, ModelResources, ModelType, TokenizerOption,
};
use crate::resources::ResourceProvider;
use crate::roberta::RobertaForTokenClassification;
use crate::xlnet::XLNetForTokenClassification;
use ordered_float::OrderedFloat;
use rust_tokenizers::tokenizer::Tokenizer;
use rust_tokenizers::{
    ConsolidatableTokens, ConsolidatedTokenIterator, Mask, Offset, TokenIdsWithOffsets, TokenTrait,
    TokenizedInput,
};
use serde::{Deserialize, Serialize};
use std::cmp::min;
use std::collections::HashMap;
use tch::nn::VarStore;
use tch::{no_grad, Device, Kind, Tensor};

use crate::deberta_v2::DebertaV2ForTokenClassification;
#[cfg(feature = "onnx")]
use crate::pipelines::onnx::{config::ONNXEnvironmentConfig, ONNXEncoder};
#[cfg(feature = "remote")]
use crate::{
    bert::{BertConfigResources, BertModelResources, BertVocabResources},
    resources::RemoteResource,
};

#[derive(Debug, Clone, Serialize, Deserialize)]
/// # Token generated by a `TokenClassificationModel`
pub struct Token {
    /// String representation of the Token
    pub text: String,
    /// Confidence score
    pub score: f64,
    /// Token label (e.g. ORG, LOC in case of NER)
    pub label: String,
    /// Label index
    pub label_index: i64,
    /// Sentence index
    pub sentence: usize,
    /// Token position index
    pub index: u16,
    /// Token word position index
    pub word_index: u16,
    /// Token offsets
    pub offset: Option<Offset>,
    /// Token mask
    pub mask: Mask,
}

impl TokenTrait for Token {
    fn offset(&self) -> Option<Offset> {
        self.offset
    }

    fn mask(&self) -> Mask {
        self.mask
    }

    fn as_str(&self) -> &str {
        self.text.as_str()
    }
}

impl ConsolidatableTokens<Token> for Vec<Token> {
    fn iter_consolidate_tokens(&self) -> ConsolidatedTokenIterator<Token> {
        ConsolidatedTokenIterator::new(self)
    }
}

#[derive(Debug)]
struct InputFeature {
    /// Encoded input ids
    input_ids: Vec<i64>,
    /// Offsets reference to the original string
    offsets: Vec<Option<Offset>>,
    /// Token category (mask)
    mask: Vec<Mask>,
    /// Token type ids (mask)
    token_type_ids: Vec<i64>,
    /// per-token flag indicating if this feature carries the output label for this token
    reference_feature: Vec<bool>,
    /// Reference example index (long inputs may be broken into multiple input features)
    example_index: usize,
}

type LabelAggregationFunction = Box<fn(&[Token]) -> (i64, String)>;

/// # Enum defining the label aggregation method for sub tokens
/// Defines the behaviour for labels aggregation if the consolidation of sub-tokens is enabled.
pub enum LabelAggregationOption {
    /// The label of the first sub token is assigned to the entire token
    First,
    /// The label of the last sub token is assigned to the entire token
    Last,
    /// The most frequent sub- token is  assigned to the entire token
    Mode,
    /// The user can provide a function mapping a `&Vec<Token>` to a `(i64, String)` tuple corresponding to the label index, label String to return
    Custom(LabelAggregationFunction),
}

/// # Configuration for TokenClassificationModel
/// Contains information regarding the model to load and device to place the model on.
pub struct TokenClassificationConfig {
    /// Model type
    pub model_type: ModelType,
    /// Model weights resource (default: pretrained BERT model on CoNLL)
    pub model_resource: ModelResources,
    /// Config resource (default: pretrained BERT model on CoNLL)
    pub config_resource: Box<dyn ResourceProvider + Send>,
    /// Vocab resource (default: pretrained BERT model on CoNLL)
    pub vocab_resource: Box<dyn ResourceProvider + Send>,
    /// Merges resource (default: pretrained BERT model on CoNLL)
    pub merges_resource: Option<Box<dyn ResourceProvider + Send>>,
    /// Automatically lower case all input upon tokenization (assumes a lower-cased model)
    pub lower_case: bool,
    /// Flag indicating if the tokenizer should strip accents (normalization). Only used for BERT / ALBERT models
    pub strip_accents: Option<bool>,
    /// Flag indicating if the tokenizer should add a white space before each tokenized input (needed for some Roberta models)
    pub add_prefix_space: Option<bool>,
    /// Device to place the model on (default: CUDA/GPU when available)
    pub device: Device,
    /// Sub-tokens aggregation method (default: `LabelAggregationOption::First`)
    pub label_aggregation_function: LabelAggregationOption,
    /// Batch size for predictions
    pub batch_size: usize,
}

impl TokenClassificationConfig {
    /// Instantiate a new token classification configuration of the supplied type.
    ///
    /// # Arguments
    ///
    /// * `model_type` - `ModelType` indicating the model type to load (must match with the actual data to be loaded!)
    /// * model - The `ResourceProvider` pointing to the model to load (e.g.  model.ot)
    /// * config - The `ResourceProvider` pointing to the model configuration to load (e.g. config.json)
    /// * vocab - The `ResourceProvider` pointing to the tokenizers' vocabulary to load (e.g.  vocab.txt/vocab.json)
    /// * vocab - An optional `ResourceProvider` pointing to the tokenizers' merge file to load (e.g.  merges.txt), needed only for Roberta.
    /// * lower_case - A `bool` indicating whether the tokenizer should lower case all input (in case of a lower-cased model)
    pub fn new<RC, RV>(
        model_type: ModelType,
        model_resource: ModelResources,
        config_resource: RC,
        vocab_resource: RV,
        merges_resource: Option<RV>,
        lower_case: bool,
        strip_accents: impl Into<Option<bool>>,
        add_prefix_space: impl Into<Option<bool>>,
        label_aggregation_function: LabelAggregationOption,
    ) -> TokenClassificationConfig
    where
        RC: ResourceProvider + Send + 'static,
        RV: ResourceProvider + Send + 'static,
    {
        TokenClassificationConfig {
            model_type,
            model_resource,
            config_resource: Box::new(config_resource),
            vocab_resource: Box::new(vocab_resource),
            merges_resource: merges_resource.map(|r| Box::new(r) as Box<_>),
            lower_case,
            strip_accents: strip_accents.into(),
            add_prefix_space: add_prefix_space.into(),
            device: Device::cuda_if_available(),
            label_aggregation_function,
            batch_size: 64,
        }
    }
}

#[cfg(feature = "remote")]
impl Default for TokenClassificationConfig {
    /// Provides a default CoNLL-2003 NER model (English)
    fn default() -> TokenClassificationConfig {
        TokenClassificationConfig::new(
            ModelType::Bert,
            ModelResources::Torch(Box::new(RemoteResource::from_pretrained(
                BertModelResources::BERT_NER,
            ))),
            RemoteResource::from_pretrained(BertConfigResources::BERT_NER),
            RemoteResource::from_pretrained(BertVocabResources::BERT_NER),
            None,
            false,
            None,
            None,
            LabelAggregationOption::First,
        )
    }
}

#[allow(clippy::large_enum_variant)]
/// # Abstraction that holds one particular token sequence classifier model, for any of the supported models
pub enum TokenClassificationOption {
    /// Bert for Token Classification
    Bert(BertForTokenClassification),
    /// DeBERTa for Token Classification
    Deberta(DebertaForTokenClassification),
    /// DeBERTa V2 for Token Classification
    DebertaV2(DebertaV2ForTokenClassification),
    /// DistilBert for Token Classification
    DistilBert(DistilBertForTokenClassification),
    /// MobileBert for Token Classification
    MobileBert(MobileBertForTokenClassification),
    /// Roberta for Token Classification
    Roberta(RobertaForTokenClassification),
    /// XLM Roberta for Token Classification
    XLMRoberta(RobertaForTokenClassification),
    /// Electra for Token Classification
    Electra(ElectraForTokenClassification),
    /// Albert for Token Classification
    Albert(AlbertForTokenClassification),
    /// XLNet for Token Classification
    XLNet(XLNetForTokenClassification),
    /// Longformer for Token Classification
    Longformer(LongformerForTokenClassification),
    /// FNet for Token Classification
    FNet(FNetForTokenClassification),
    /// ONNX model for Token Classification
    #[cfg(feature = "onnx")]
    ONNX(ONNXEncoder),
}

impl TokenClassificationOption {
    /// Instantiate a new sequence classification model of the supplied type.
    ///
    /// # Arguments
    ///
    /// * `TokenClassificationConfig` - Token classification pipeline configuration. The type of model created will be inferred from the
    ///     `ModelResources` (Torch or ONNX) and `ModelType` (Architecture for Torch models) variants provided and
    pub fn new(config: &TokenClassificationConfig) -> Result<Self, RustBertError> {
        match config.model_resource {
            ModelResources::Torch(_) => Self::new_torch(config),
            #[cfg(feature = "onnx")]
            ModelResources::ONNX(_) => Self::new_onnx(config),
        }
    }

    fn new_torch(config: &TokenClassificationConfig) -> Result<Self, RustBertError> {
        let device = config.device;
        let weights_path = config.model_resource.get_torch_local_path()?;
        let mut var_store = VarStore::new(device);
        let model_config =
            &ConfigOption::from_file(config.model_type, config.config_resource.get_local_path()?);
        let model_type = config.model_type;
        let model = match model_type {
            ModelType::Bert => {
                if let ConfigOption::Bert(config) = model_config {
                    Ok(Self::Bert(
                        BertForTokenClassification::new(var_store.root(), config)?,
                    ))
                } else {
                    Err(RustBertError::InvalidConfigurationError(
                        "You can only supply a BertConfig for Bert!".to_string(),
                    ))
                }
            }
            ModelType::Deberta => {
                if let ConfigOption::Deberta(config) = model_config {
                    Ok(Self::Deberta(
                        DebertaForTokenClassification::new(var_store.root(), config)?,
                    ))
                } else {
                    Err(RustBertError::InvalidConfigurationError(
                        "You can only supply a DebertaConfig for DeBERTa!".to_string(),
                    ))
                }
            }
            ModelType::DebertaV2 => {
                if let ConfigOption::DebertaV2(config) = model_config {
                    Ok(Self::DebertaV2(
                        DebertaV2ForTokenClassification::new(var_store.root(), config)?,
                    ))
                } else {
                    Err(RustBertError::InvalidConfigurationError(
                        "You can only supply a DebertaConfig for DeBERTa V2!".to_string(),
                    ))
                }
            }
            ModelType::DistilBert => {
                if let ConfigOption::DistilBert(config) = model_config {
                    Ok(Self::DistilBert(
                        DistilBertForTokenClassification::new(var_store.root(), config)?,
                    ))
                } else {
                    Err(RustBertError::InvalidConfigurationError(
                        "You can only supply a DistilBertConfig for DistilBert!".to_string(),
                    ))
                }
            }
            ModelType::MobileBert => {
                if let ConfigOption::MobileBert(config) = model_config {
                    Ok(Self::MobileBert(
                        MobileBertForTokenClassification::new(var_store.root(), config)?,
                    ))
                } else {
                    Err(RustBertError::InvalidConfigurationError(
                        "You can only supply a MobileBertConfig for MobileBert!".to_string(),
                    ))
                }
            }
            ModelType::Roberta => {
                if let ConfigOption::Roberta(config) = model_config {
                    Ok(Self::Roberta(
                        RobertaForTokenClassification::new(var_store.root(), config)?,
                    ))
                } else {
                    Err(RustBertError::InvalidConfigurationError(
                        "You can only supply a RobertaConfig for Roberta!".to_string(),
                    ))
                }
            }
            ModelType::XLMRoberta => {
                if let ConfigOption::Roberta(config) = model_config {
                    Ok(Self::XLMRoberta(
                        RobertaForTokenClassification::new(var_store.root(), config)?,
                    ))
                } else {
                    Err(RustBertError::InvalidConfigurationError(
                        "You can only supply a RobertaConfig for XLMRoberta!".to_string(),
                    ))
                }
            }
            ModelType::Electra => {
                if let ConfigOption::Electra(config) = model_config {
                    Ok(Self::Electra(
                        ElectraForTokenClassification::new(var_store.root(), config)?,
                    ))
                } else {
                    Err(RustBertError::InvalidConfigurationError(
                        "You can only supply a BertConfig for Roberta!".to_string(),
                    ))
                }
            }
            ModelType::Albert => {
                if let ConfigOption::Albert(config) = model_config {
                    Ok(Self::Albert(
                        AlbertForTokenClassification::new(var_store.root(), config)?,
                    ))
                } else {
                    Err(RustBertError::InvalidConfigurationError(
                        "You can only supply an AlbertConfig for Albert!".to_string(),
                    ))
                }
            }
            ModelType::XLNet => {
                if let ConfigOption::XLNet(config) = model_config {
                    Ok(Self::XLNet(
                        XLNetForTokenClassification::new(var_store.root(), config)?,
                    ))
                } else {
                    Err(RustBertError::InvalidConfigurationError(
                        "You can only supply an AlbertConfig for Albert!".to_string(),
                    ))
                }
            }
            ModelType::Longformer => {
                if let ConfigOption::Longformer(config) = model_config {
                    Ok(Self::Longformer(
                        LongformerForTokenClassification::new(var_store.root(), config)?,
                    ))
                } else {
                    Err(RustBertError::InvalidConfigurationError(
                        "You can only supply a LongformerConfig for Longformer!".to_string(),
                    ))
                }
            }
            ModelType::FNet => {
                if let ConfigOption::FNet(config) = model_config {
                    Ok(Self::FNet(
                        FNetForTokenClassification::new(var_store.root(), config)?,
                    ))
                } else {
                    Err(RustBertError::InvalidConfigurationError(
                        "You can only supply an FNetConfig for FNet!".to_string(),
                    ))
                }
            }
            #[cfg(feature = "onnx")]
            ModelType::ONNX => Err(RustBertError::InvalidConfigurationError(
                "A `ModelType::ONNX` ModelType was provided in the configuration with `ModelResources::TORCH`, these are incompatible".to_string(),
            )),
            _ => Err(RustBertError::InvalidConfigurationError(format!(
                "Token classification not implemented for {model_type:?}!"
            ))),
        }?;
        var_store.load(weights_path)?;
        Ok(model)
    }

    #[cfg(feature = "onnx")]
    pub fn new_onnx(config: &TokenClassificationConfig) -> Result<Self, RustBertError> {
        let onnx_config = ONNXEnvironmentConfig::from_device(config.device);
        let environment = onnx_config.get_environment()?;
        let encoder_file = config
            .model_resource
            .get_onnx_local_paths()?
            .encoder_path
            .ok_or(RustBertError::InvalidConfigurationError(
                "An encoder file must be provided for token classification ONNX models."
                    .to_string(),
            ))?;

        Ok(Self::ONNX(ONNXEncoder::new(
            encoder_file,
            &environment,
            &onnx_config,
        )?))
    }

    /// Returns the `ModelType` for this TokenClassificationOption
    pub fn model_type(&self) -> ModelType {
        match *self {
            Self::Bert(_) => ModelType::Bert,
            Self::Deberta(_) => ModelType::Deberta,
            Self::DebertaV2(_) => ModelType::DebertaV2,
            Self::Roberta(_) => ModelType::Roberta,
            Self::XLMRoberta(_) => ModelType::XLMRoberta,
            Self::DistilBert(_) => ModelType::DistilBert,
            Self::MobileBert(_) => ModelType::MobileBert,
            Self::Electra(_) => ModelType::Electra,
            Self::Albert(_) => ModelType::Albert,
            Self::XLNet(_) => ModelType::XLNet,
            Self::Longformer(_) => ModelType::Longformer,
            Self::FNet(_) => ModelType::FNet,
            #[cfg(feature = "onnx")]
            Self::ONNX(_) => ModelType::ONNX,
        }
    }

    fn forward_t(
        &self,
        input_ids: Option<&Tensor>,
        mask: Option<&Tensor>,
        token_type_ids: Option<&Tensor>,
        position_ids: Option<&Tensor>,
        input_embeds: Option<&Tensor>,
        train: bool,
    ) -> Tensor {
        match *self {
            Self::Bert(ref model) => {
                model
                    .forward_t(
                        input_ids,
                        mask,
                        token_type_ids,
                        position_ids,
                        input_embeds,
                        train,
                    )
                    .logits
            }
            Self::Deberta(ref model) => {
                model
                    .forward_t(
                        input_ids,
                        mask,
                        token_type_ids,
                        position_ids,
                        input_embeds,
                        train,
                    )
                    .expect("Error in DeBERTa forward_t")
                    .logits
            }
            Self::DebertaV2(ref model) => {
                model
                    .forward_t(
                        input_ids,
                        mask,
                        token_type_ids,
                        position_ids,
                        input_embeds,
                        train,
                    )
                    .expect("Error in DeBERTa V2 forward_t")
                    .logits
            }
            Self::DistilBert(ref model) => {
                model
                    .forward_t(input_ids, mask, input_embeds, train)
                    .expect("Error in distilbert forward_t")
                    .logits
            }
            Self::MobileBert(ref model) => {
                model
                    .forward_t(input_ids, None, None, input_embeds, mask, train)
                    .expect("Error in mobilebert forward_t")
                    .logits
            }
            Self::Roberta(ref model) | Self::XLMRoberta(ref model) => {
                model
                    .forward_t(
                        input_ids,
                        mask,
                        token_type_ids,
                        position_ids,
                        input_embeds,
                        train,
                    )
                    .logits
            }
            Self::Electra(ref model) => {
                model
                    .forward_t(
                        input_ids,
                        mask,
                        token_type_ids,
                        position_ids,
                        input_embeds,
                        train,
                    )
                    .logits
            }
            Self::Albert(ref model) => {
                model
                    .forward_t(
                        input_ids,
                        mask,
                        token_type_ids,
                        position_ids,
                        input_embeds,
                        train,
                    )
                    .logits
            }
            Self::XLNet(ref model) => {
                model
                    .forward_t(
                        input_ids,
                        mask,
                        None,
                        None,
                        None,
                        token_type_ids,
                        input_embeds,
                        train,
                    )
                    .logits
            }
            Self::Longformer(ref model) => {
                model
                    .forward_t(
                        input_ids,
                        mask,
                        None,
                        token_type_ids,
                        position_ids,
                        input_embeds,
                        train,
                    )
                    .expect("Error in longformer forward_t")
                    .logits
            }
            Self::FNet(ref model) => {
                model
                    .forward_t(input_ids, token_type_ids, position_ids, input_embeds, train)
                    .expect("Error in fnet forward_t")
                    .logits
            }
            #[cfg(feature = "onnx")]
            Self::ONNX(ref model) => model
                .forward(input_ids, mask, token_type_ids, position_ids, input_embeds)
                .expect("Error in ONNX forward pass.")
                .logits
                .unwrap(),
        }
    }
}

/// # TokenClassificationModel for Named Entity Recognition or Part-of-Speech tagging
pub struct TokenClassificationModel {
    tokenizer: TokenizerOption,
    token_sequence_classifier: TokenClassificationOption,
    label_mapping: HashMap<i64, String>,
    device: Device,
    label_aggregation_function: LabelAggregationOption,
    max_length: usize,
    batch_size: usize,
}

impl TokenClassificationModel {
    /// Build a new `TokenClassificationModel`
    ///
    /// # Arguments
    ///
    /// * `config` - `TokenClassificationConfig` object containing the resource references (model, vocabulary, configuration) and device placement (CPU/GPU)
    ///
    /// # Example
    ///
    /// ```no_run
    /// # fn main() -> anyhow::Result<()> {
    /// use rust_bert::pipelines::token_classification::TokenClassificationModel;
    ///
    /// let model = TokenClassificationModel::new(Default::default())?;
    /// # Ok(())
    /// # }
    /// ```
    pub fn new(
        config: TokenClassificationConfig,
    ) -> Result<TokenClassificationModel, RustBertError> {
<<<<<<< HEAD
        let config_path = config.config_resource.get_local_path()?;
        let model_config = ConfigOption::from_file(config.model_type, config_path);

        let token_sequence_classifier = TokenClassificationOption::new(&config)?;

        let vocab_path = config.vocab_resource.get_local_path()?;
        let merges_path = if let Some(merges_resource) = &config.merges_resource {
            Some(merges_resource.get_local_path()?)
        } else {
            None
        };
        let label_aggregation_function = config.label_aggregation_function;
=======
        let vocab_path = config.vocab_resource.get_local_path()?;
        let merges_path = config
            .merges_resource
            .as_ref()
            .map(|resource| resource.get_local_path())
            .transpose()?;
>>>>>>> 5b8dcd23

        let tokenizer = TokenizerOption::from_file(
            config.model_type,
            vocab_path.to_str().unwrap(),
            merges_path.as_deref().map(|path| path.to_str().unwrap()),
            config.lower_case,
            config.strip_accents,
            config.add_prefix_space,
        )?;
<<<<<<< HEAD
=======
        Self::new_with_tokenizer(config, tokenizer)
    }

    /// Build a new `TokenClassificationModel` with a provided tokenizer.
    ///
    /// # Arguments
    ///
    /// * `config` - `TokenClassificationConfig` object containing the resource references (model, vocabulary, configuration) and device placement (CPU/GPU)
    /// * `tokenizer` - `TokenizerOption` tokenizer to use for token classification
    ///
    /// # Example
    ///
    /// ```no_run
    /// # fn main() -> anyhow::Result<()> {
    /// use rust_bert::pipelines::common::{ModelType, TokenizerOption};
    /// use rust_bert::pipelines::token_classification::TokenClassificationModel;
    /// let tokenizer = TokenizerOption::from_file(
    ///     ModelType::Bert,
    ///     "path/to/vocab.txt",
    ///     None,
    ///     false,
    ///     None,
    ///     None,
    /// )?;
    /// let model = TokenClassificationModel::new_with_tokenizer(Default::default(), tokenizer)?;
    /// # Ok(())
    /// # }
    /// ```
    pub fn new_with_tokenizer(
        config: TokenClassificationConfig,
        tokenizer: TokenizerOption,
    ) -> Result<TokenClassificationModel, RustBertError> {
        let config_path = config.config_resource.get_local_path()?;
        let weights_path = config.model_resource.get_local_path()?;
        let device = config.device;
        let label_aggregation_function = config.label_aggregation_function;

        let mut var_store = VarStore::new(device);
        let model_config = ConfigOption::from_file(config.model_type, config_path);
>>>>>>> 5b8dcd23
        let max_length = model_config
            .get_max_len()
            .map(|v| v as usize)
            .unwrap_or(usize::MAX);
        let label_mapping = model_config.get_label_mapping().clone();
        let batch_size = config.batch_size;
        let device = get_device(config.model_resource, config.device);
        Ok(TokenClassificationModel {
            tokenizer,
            token_sequence_classifier,
            label_mapping,
            device,
            label_aggregation_function,
            max_length,
            batch_size,
        })
    }

    fn generate_features<S>(&self, input: S, example_index: usize) -> Vec<InputFeature>
    where
        S: AsRef<str>,
    {
        let tokenized_input = self.tokenizer.tokenize_with_offsets(input.as_ref());
        let encoded_input = TokenIdsWithOffsets {
            ids: self
                .tokenizer
                .convert_tokens_to_ids(&tokenized_input.tokens),
            offsets: tokenized_input.offsets,
            reference_offsets: tokenized_input.reference_offsets,
            masks: tokenized_input.masks,
        };

        let sequence_added_tokens = self
            .tokenizer
            .build_input_with_special_tokens(
                TokenIdsWithOffsets {
                    ids: vec![],
                    offsets: vec![],
                    reference_offsets: vec![],
                    masks: vec![],
                },
                None,
            )
            .token_ids
            .len();

        let max_content_length = self.max_length - sequence_added_tokens;
        let doc_stride = self.max_length / 4;

        let mut spans: Vec<InputFeature> = vec![];
        let mut start_token = 0_usize;
        let total_length = encoded_input.ids.len();

        while (spans.len() * doc_stride) < encoded_input.ids.len() {
            let end_token = min(start_token + max_content_length, total_length);
            let sub_encoded_input = TokenIdsWithOffsets {
                ids: encoded_input.ids[start_token..end_token].to_vec(),
                offsets: encoded_input.offsets[start_token..end_token].to_vec(),
                reference_offsets: encoded_input.reference_offsets[start_token..end_token].to_vec(),
                masks: encoded_input.masks[start_token..end_token].to_vec(),
            };

            let encoded_span = self
                .tokenizer
                .build_input_with_special_tokens(sub_encoded_input, None);

            let reference_feature = self.get_reference_feature_flag(
                start_token,
                end_token,
                total_length,
                doc_stride,
                &encoded_span,
            );

            let feature = InputFeature {
                input_ids: encoded_span.token_ids,
                offsets: encoded_span.token_offsets,
                mask: encoded_span.mask,
                token_type_ids: encoded_span
                    .segment_ids
                    .into_iter()
                    .map(|segment_id| segment_id as i64)
                    .collect(),
                reference_feature,
                example_index,
            };
            spans.push(feature);
            if end_token == encoded_input.ids.len() {
                break;
            }
            start_token = end_token - doc_stride;
        }
        spans
    }

    fn get_reference_feature_flag(
        &self,
        start_token: usize,
        end_token: usize,
        total_length: usize,
        doc_stride: usize,
        encoded_span: &TokenizedInput,
    ) -> Vec<bool> {
        // set halfway through the doc_stride to be false if the feature is not the first/last
        let start_cutoff = if start_token > 0 {
            let leading_special_tokens = {
                let mut counter = 0;
                let mut masks = encoded_span.mask.iter();
                while masks.next().unwrap_or(&Mask::None) == &Mask::Special {
                    counter += 1;
                }
                counter
            };
            doc_stride / 2 + leading_special_tokens
        } else {
            0
        };
        let end_cutoff = if end_token < total_length {
            let trailing_special_tokens = {
                let mut counter = 0;
                let mut masks = encoded_span.mask.iter().rev();
                while masks.next().unwrap_or(&Mask::None) == &Mask::Special {
                    counter += 1;
                }
                counter
            };
            encoded_span.token_ids.len() - doc_stride / 2 - trailing_special_tokens
        } else {
            encoded_span.token_ids.len()
        };
        let mut reference_feature = vec![true; encoded_span.token_ids.len()];
        reference_feature[..start_cutoff]
            .iter_mut()
            .for_each(|v| *v = false);
        reference_feature[end_cutoff..]
            .iter_mut()
            .for_each(|v| *v = false);
        reference_feature
    }

    /// Classify tokens in a text sequence
    ///
    /// # Arguments
    ///
    /// * `input` - `&[&str]` Array of texts to extract entities from.
    /// * `consolidate_subtokens` - bool flag indicating if subtokens should be consolidated at the token level
    /// * `return_special` - bool flag indicating if labels for special tokens should be returned
    ///
    /// # Returns
    ///
    /// * `Vec<Vec<Token>>` containing Tokens with associated labels (for example POS tags) for each input provided
    ///
    /// # Example
    ///
    /// ```no_run
    /// # fn main() -> anyhow::Result<()> {
    /// # use rust_bert::pipelines::token_classification::TokenClassificationModel;
    ///
    /// let ner_model = TokenClassificationModel::new(Default::default())?;
    /// let input = [
    ///     "My name is Amy. I live in Paris.",
    ///     "Paris is a city in France.",
    /// ];
    /// let output = ner_model.predict(&input, true, true);
    /// # Ok(())
    /// # }
    /// ```
    pub fn predict<S>(
        &self,
        input: &[S],
        consolidate_sub_tokens: bool,
        return_special: bool,
    ) -> Vec<Vec<Token>>
    where
        S: AsRef<str>,
    {
        let mut features: Vec<InputFeature> = input
            .iter()
            .enumerate()
            .flat_map(|(example_index, example)| self.generate_features(example, example_index))
            .collect();

        let mut example_tokens_map: Vec<Vec<Token>> = vec![Vec::new(); input.len()];
        let mut start = 0usize;
        let len_features = features.len();

        while start < len_features {
            let end = start + min(len_features - start, self.batch_size);

            no_grad(|| {
                let batch_features = &mut features[start..end];
                let (input_ids, attention_masks, token_type_ids) =
                    self.pad_features(batch_features);
                let output = self.token_sequence_classifier.forward_t(
                    Some(&input_ids),
                    Some(&attention_masks),
                    Some(&token_type_ids),
                    None,
                    None,
                    false,
                );
                let score = output.exp()
                    / output
                        .exp()
                        .sum_dim_intlist([-1].as_slice(), true, Kind::Float);
                let label_indices = score.argmax(-1, true);
                for sentence_idx in 0..label_indices.size()[0] {
                    let labels = label_indices.get(sentence_idx);
                    let feature = &features[sentence_idx as usize];
                    let sentence_reference_flag = &feature.reference_feature;
                    let original_chars = input[feature.example_index]
                        .as_ref()
                        .chars()
                        .collect::<Vec<char>>();
                    let mut word_idx: u16 = 0;
                    for position_idx in sentence_reference_flag
                        .iter()
                        .enumerate()
                        .filter(|(_, flag)| **flag)
                        .map(|(pos, _)| pos)
                    {
                        let mask = feature.mask[position_idx];
                        if (mask == Mask::Special) & (!return_special) {
                            continue;
                        }
                        if !(mask == Mask::Continuation) {
                            word_idx += 1;
                        }
                        let token = {
                            self.decode_token(
                                &original_chars,
                                feature,
                                &input_ids,
                                &labels,
                                &score,
                                sentence_idx,
                                position_idx as i64,
                                word_idx,
                            )
                        };
                        example_tokens_map[feature.example_index].push(token);
                    }
                }
            });
            start = end;
        }
        let mut tokens = example_tokens_map;

        if consolidate_sub_tokens {
            self.consolidate_tokens(&mut tokens, &self.label_aggregation_function);
        }
        tokens
    }

    fn pad_features(&self, features: &mut [InputFeature]) -> (Tensor, Tensor, Tensor) {
        let max_len = features
            .iter()
            .map(|feature| feature.input_ids.len())
            .max()
            .unwrap();

        let attention_masks = features
            .iter()
            .map(|feature| &feature.input_ids)
            .map(|input| {
                let mut attention_mask = Vec::with_capacity(max_len);
                attention_mask.resize(input.len(), 1i64);
                attention_mask.resize(max_len, 0i64);
                attention_mask
            })
            .map(|input| Tensor::of_slice(&(input)))
            .collect::<Vec<_>>();

        let padding_index = self
            .tokenizer
            .get_pad_id()
            .expect("Only tokenizers with a padding index can be used for token classification");
        for feature in features.iter_mut() {
            feature.input_ids.resize(max_len, padding_index);
            feature.offsets.resize(max_len, None);
            feature
                .token_type_ids
                .resize(max_len, *feature.token_type_ids.last().unwrap_or(&0));
            feature.reference_feature.resize(max_len, false);
        }

        let padded_input_ids = features
            .iter()
            .map(|input| Tensor::of_slice(input.input_ids.as_slice()))
            .collect::<Vec<_>>();

        let padded_token_type_ids = features
            .iter()
            .map(|input| Tensor::of_slice(input.token_type_ids.as_slice()))
            .collect::<Vec<_>>();

        let input_ids = Tensor::stack(&padded_input_ids, 0).to(self.device);
        let attention_masks = Tensor::stack(&attention_masks, 0).to(self.device);
        let token_type_ids = Tensor::stack(&padded_token_type_ids, 0).to(self.device);
        (input_ids, attention_masks, token_type_ids)
    }

    fn decode_token(
        &self,
        original_sentence_chars: &[char],
        sentence_tokens: &InputFeature,
        input_tensor: &Tensor,
        labels: &Tensor,
        score: &Tensor,
        sentence_idx: i64,
        position_idx: i64,
        word_index: u16,
    ) -> Token {
        let label_id = labels.int64_value(&[position_idx]);
        let token_id = input_tensor.int64_value(&[sentence_idx, position_idx]);

        let offsets = &sentence_tokens.offsets[position_idx as usize];

        let text = match offsets {
            None => match self.tokenizer {
                TokenizerOption::Bert(ref tokenizer) => {
                    Tokenizer::decode(tokenizer, &[token_id], false, false)
                }
                TokenizerOption::Roberta(ref tokenizer) => {
                    Tokenizer::decode(tokenizer, &[token_id], false, false)
                }
                TokenizerOption::XLMRoberta(ref tokenizer) => {
                    Tokenizer::decode(tokenizer, &[token_id], false, false)
                }
                TokenizerOption::Albert(ref tokenizer) => {
                    Tokenizer::decode(tokenizer, &[token_id], false, false)
                }
                TokenizerOption::XLNet(ref tokenizer) => {
                    Tokenizer::decode(tokenizer, &[token_id], false, false)
                }
                _ => panic!(
                    "Token classification not implemented for {:?}!",
                    self.tokenizer.model_type()
                ),
            },
            Some(offsets) => {
                let (start_char, end_char) = (offsets.begin as usize, offsets.end as usize);
                let end_char = min(end_char, original_sentence_chars.len());
                let text = original_sentence_chars[start_char..end_char]
                    .iter()
                    .collect();
                text
            }
        };

        Token {
            text,
            score: score.double_value(&[sentence_idx, position_idx, label_id]),
            label: self
                .label_mapping
                .get(&label_id)
                .expect("Index out of vocabulary bounds.")
                .to_owned(),
            label_index: label_id,
            sentence: sentence_idx as usize,
            index: position_idx as u16,
            word_index,
            offset: offsets.to_owned(),
            mask: sentence_tokens.mask[position_idx as usize],
        }
    }

    fn consolidate_tokens(
        &self,
        tokens: &mut Vec<Vec<Token>>,
        label_aggregation_function: &LabelAggregationOption,
    ) {
        for sequence_tokens in tokens {
            let mut tokens_to_replace = vec![];
            let token_iter = sequence_tokens.iter_consolidate_tokens();
            let mut cursor = 0;

            for sub_tokens in token_iter {
                if sub_tokens.len() > 1 {
                    let (label_index, label) =
                        self.consolidate_labels(sub_tokens, label_aggregation_function);
                    let sentence = (sub_tokens[0]).sentence;
                    let index = (sub_tokens[0]).index;
                    let word_index = (sub_tokens[0]).word_index;
                    let offset_start = sub_tokens
                        .first()
                        .unwrap()
                        .offset
                        .as_ref()
                        .map(|offset| offset.begin);
                    let offset_end = sub_tokens
                        .last()
                        .unwrap()
                        .offset
                        .as_ref()
                        .map(|offset| offset.end);
                    let offset = if let (Some(offset_start), Some(offset_end)) =
                        (offset_start, offset_end)
                    {
                        Some(Offset::new(offset_start, offset_end))
                    } else {
                        None
                    };
                    let mut text = String::new();
                    let mut score = 1f64;
                    for current_sub_token in sub_tokens.iter() {
                        text.push_str(current_sub_token.text.as_str());
                        score *= if current_sub_token.label_index == label_index {
                            current_sub_token.score
                        } else {
                            1.0 - current_sub_token.score
                        };
                    }
                    let token = Token {
                        text,
                        score,
                        label,
                        label_index,
                        sentence,
                        index,
                        word_index,
                        offset,
                        mask: Default::default(),
                    };
                    tokens_to_replace.push(((cursor, cursor + sub_tokens.len()), token));
                }
                cursor += sub_tokens.len();
            }
            for ((start, end), token) in tokens_to_replace.into_iter().rev() {
                sequence_tokens.splice(start..end, [token].iter().cloned());
            }
        }
    }

    fn consolidate_labels(
        &self,
        tokens: &[Token],
        aggregation: &LabelAggregationOption,
    ) -> (i64, String) {
        match aggregation {
            LabelAggregationOption::First => {
                let token = tokens.first().unwrap();
                (token.label_index, token.label.clone())
            }
            LabelAggregationOption::Last => {
                let token = tokens.last().unwrap();
                (token.label_index, token.label.clone())
            }
            LabelAggregationOption::Mode => {
                let counts = tokens.iter().fold(HashMap::new(), |mut m, c| {
                    let (ref mut count, ref mut score) = m
                        .entry((c.label_index, c.label.as_str()))
                        .or_insert((0, 0.0_f64));
                    *count += 1;
                    *score = score.max(c.score);
                    m
                });
                counts
                    .into_iter()
                    .max_by_key(|&(_, (count, score))| (count, OrderedFloat(score)))
                    .map(|((label_index, label), _)| (label_index, label.to_owned()))
                    .unwrap()
            }
            LabelAggregationOption::Custom(function) => function(tokens),
        }
    }
}<|MERGE_RESOLUTION|>--- conflicted
+++ resolved
@@ -721,27 +721,12 @@
     pub fn new(
         config: TokenClassificationConfig,
     ) -> Result<TokenClassificationModel, RustBertError> {
-<<<<<<< HEAD
-        let config_path = config.config_resource.get_local_path()?;
-        let model_config = ConfigOption::from_file(config.model_type, config_path);
-
-        let token_sequence_classifier = TokenClassificationOption::new(&config)?;
-
-        let vocab_path = config.vocab_resource.get_local_path()?;
-        let merges_path = if let Some(merges_resource) = &config.merges_resource {
-            Some(merges_resource.get_local_path()?)
-        } else {
-            None
-        };
-        let label_aggregation_function = config.label_aggregation_function;
-=======
         let vocab_path = config.vocab_resource.get_local_path()?;
         let merges_path = config
             .merges_resource
             .as_ref()
             .map(|resource| resource.get_local_path())
             .transpose()?;
->>>>>>> 5b8dcd23
 
         let tokenizer = TokenizerOption::from_file(
             config.model_type,
@@ -751,8 +736,6 @@
             config.strip_accents,
             config.add_prefix_space,
         )?;
-<<<<<<< HEAD
-=======
         Self::new_with_tokenizer(config, tokenizer)
     }
 
@@ -786,13 +769,11 @@
         tokenizer: TokenizerOption,
     ) -> Result<TokenClassificationModel, RustBertError> {
         let config_path = config.config_resource.get_local_path()?;
-        let weights_path = config.model_resource.get_local_path()?;
-        let device = config.device;
+        let token_sequence_classifier = TokenClassificationOption::new(&config)?;
+
         let label_aggregation_function = config.label_aggregation_function;
 
-        let mut var_store = VarStore::new(device);
         let model_config = ConfigOption::from_file(config.model_type, config_path);
->>>>>>> 5b8dcd23
         let max_length = model_config
             .get_max_len()
             .map(|v| v as usize)
