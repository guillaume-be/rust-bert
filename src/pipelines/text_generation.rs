--- conflicted
+++ resolved
@@ -203,14 +203,11 @@
     XLNet(XLNetGenerator),
     /// Text Generator based on Reformer model
     Reformer(ReformerGenerator),
-<<<<<<< HEAD
+    /// Text Generator based on T5 model
+    T5(T5Generator),
     /// ONNX model for text generation
     #[cfg(feature = "onnx")]
     ONNX(ONNXCausalGenerator),
-=======
-    /// Text Generator based on T5 model
-    T5(T5Generator),
->>>>>>> f591dc30
 }
 
 impl TextGenerationOption {
@@ -293,28 +290,14 @@
             Self::GPTJ(_) => ModelType::GPTJ,
             Self::XLNet(_) => ModelType::XLNet,
             Self::Reformer(_) => ModelType::Reformer,
-<<<<<<< HEAD
+            Self::T5(_) => ModelType::T5,
             #[cfg(feature = "onnx")]
             Self::ONNX(_) => ModelType::ONNX,
-=======
-            Self::T5(_) => ModelType::T5,
->>>>>>> f591dc30
-        }
-    }
-
+        }
+    }
     /// Interface method to access tokenizer
     pub fn get_tokenizer(&self) -> &TokenizerOption {
         match self {
-<<<<<<< HEAD
-            Self::GPT(model_ref) => model_ref.get_tokenizer(),
-            Self::GPT2(model_ref) => model_ref.get_tokenizer(),
-            Self::GPTNeo(model_ref) => model_ref.get_tokenizer(),
-            Self::GPTJ(model_ref) => model_ref.get_tokenizer(),
-            Self::XLNet(model_ref) => model_ref.get_tokenizer(),
-            Self::Reformer(model_ref) => model_ref.get_tokenizer(),
-            #[cfg(feature = "onnx")]
-            Self::ONNX(model_ref) => model_ref.get_tokenizer(),
-=======
             Self::GPT(model_ref) => model_ref._get_tokenizer(),
             Self::GPT2(model_ref) => model_ref._get_tokenizer(),
             Self::GPTNeo(model_ref) => model_ref._get_tokenizer(),
@@ -322,6 +305,8 @@
             Self::XLNet(model_ref) => model_ref._get_tokenizer(),
             Self::Reformer(model_ref) => model_ref._get_tokenizer(),
             Self::T5(model_ref) => model_ref._get_tokenizer(),
+            #[cfg(feature = "onnx")]
+            Self::ONNX(model_ref) => model_ref.get_tokenizer(),
         }
     }
 
@@ -335,7 +320,20 @@
             Self::XLNet(model_ref) => model_ref._get_tokenizer_mut(),
             Self::Reformer(model_ref) => model_ref._get_tokenizer_mut(),
             Self::T5(model_ref) => model_ref._get_tokenizer_mut(),
->>>>>>> f591dc30
+            #[cfg(feature = "onnx")]
+            Self::ONNX(model_ref) => model_ref._get_tokenizer_mut(),
+        }
+    }
+
+    /// Interface method to access tokenizer
+    pub fn get_tokenizer(&self) -> &TokenizerOption {
+        match self {
+            Self::GPT(model_ref) => model_ref._get_tokenizer(),
+            Self::GPT2(model_ref) => model_ref._get_tokenizer(),
+            Self::GPTNeo(model_ref) => model_ref._get_tokenizer(),
+            Self::GPTJ(model_ref) => model_ref._get_tokenizer(),
+            Self::XLNet(model_ref) => model_ref._get_tokenizer(),
+            Self::Reformer(model_ref) => model_ref._get_tokenizer(),
         }
     }
 
@@ -385,12 +383,13 @@
                 .into_iter()
                 .map(|output| output.indices)
                 .collect(),
-<<<<<<< HEAD
+            Self::T5(ref model) => model
+                .generate_indices(prompt_texts, generate_options)
+                .into_iter()
+                .map(|output| output.indices)
+                .collect(),
             #[cfg(feature = "onnx")]
             Self::ONNX(ref model) => model
-=======
-            Self::T5(ref model) => model
->>>>>>> f591dc30
                 .generate_indices(prompt_texts, generate_options)
                 .into_iter()
                 .map(|output| output.indices)
@@ -406,14 +405,11 @@
             Self::GPTJ(model_ref) => model_ref.half(),
             Self::XLNet(model_ref) => model_ref.half(),
             Self::Reformer(model_ref) => model_ref.half(),
-<<<<<<< HEAD
+            Self::T5(model_ref) => model_ref.half(),
             #[cfg(feature = "onnx")]
             Self::ONNX(_) => Err(RustBertError::OrtError(
                 "Type casting not supported for ONNX models.".to_string(),
             )),
-=======
-            Self::T5(model_ref) => model_ref.half(),
->>>>>>> f591dc30
         }
     }
 
@@ -425,14 +421,11 @@
             Self::GPTJ(model_ref) => model_ref.float(),
             Self::XLNet(model_ref) => model_ref.float(),
             Self::Reformer(model_ref) => model_ref.float(),
-<<<<<<< HEAD
+            Self::T5(model_ref) => model_ref.float(),
             #[cfg(feature = "onnx")]
             Self::ONNX(_) => Err(RustBertError::OrtError(
                 "Type casting not supported for ONNX models.".to_string(),
             )),
-=======
-            Self::T5(model_ref) => model_ref.float(),
->>>>>>> f591dc30
         }
     }
 
@@ -444,14 +437,11 @@
             Self::GPTJ(model_ref) => model_ref.set_device(device),
             Self::XLNet(model_ref) => model_ref.set_device(device),
             Self::Reformer(model_ref) => model_ref.set_device(device),
-<<<<<<< HEAD
+            Self::T5(model_ref) => model_ref.set_device(device),
             #[cfg(feature = "onnx")]
             Self::ONNX(_) => Err(RustBertError::OrtError(
                 "Device assignment not supported for ONNX models.".to_string(),
             )),
-=======
-            Self::T5(model_ref) => model_ref.set_device(device),
->>>>>>> f591dc30
         }
     }
 }
@@ -571,21 +561,16 @@
         (prefix, min_length, max_length)
     }
 
-<<<<<<< HEAD
+    pub fn get_tokenizer(&self) -> &TokenizerOption {
+        self.model.get_tokenizer()
+    }
+
+    pub fn get_tokenizer_mut(&mut self) -> &mut TokenizerOption {
+        self.model.get_tokenizer_mut()
+    }
+
     pub fn half(&mut self) -> Result<(), RustBertError> {
         self.model.half()
-=======
-    pub fn get_tokenizer(&self) -> &TokenizerOption {
-        self.model.get_tokenizer()
-    }
-
-    pub fn get_tokenizer_mut(&mut self) -> &mut TokenizerOption {
-        self.model.get_tokenizer_mut()
-    }
-
-    pub fn half(&mut self) {
-        self.model.half();
->>>>>>> f591dc30
     }
 
     pub fn float(&mut self) -> Result<(), RustBertError> {
