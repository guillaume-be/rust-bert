--- conflicted
+++ resolved
@@ -993,47 +993,9 @@
     }
 }
 
-<<<<<<< HEAD
-pub struct RobertaForSentenceEmbeddings {
-    transformer: BertModel<RobertaEmbeddings>,
-}
-
-impl RobertaForSentenceEmbeddings {
-    pub fn new<'p, P>(p: P, config: &BertConfig) -> Self
-    where
-        P: Borrow<nn::Path<'p>>,
-    {
-        let transformer =
-            BertModel::<RobertaEmbeddings>::new_with_optional_pooler(p, config, false);
-        RobertaForSentenceEmbeddings { transformer }
-    }
-
-    pub fn forward(
-        &self,
-        input_ids: &Tensor,
-        mask: &Tensor,
-    ) -> Result<(Tensor, Option<Vec<Tensor>>), RustBertError> {
-        let transformer_output = self.transformer.forward_t(
-            Some(input_ids),
-            Some(mask),
-            None,
-            None,
-            None,
-            None,
-            None,
-            false,
-        )?;
-        Ok((
-            transformer_output.hidden_state,
-            transformer_output.all_attentions,
-        ))
-    }
-}
-=======
 /// # RoBERTa for sentence embeddings
 /// Transformer usable in [`SentenceEmbeddingsModel`](crate::pipelines::sentence_embeddings::SentenceEmbeddingsModel).
 pub type RobertaForSentenceEmbeddings = BertModel<RobertaEmbeddings>;
->>>>>>> 548fc37d
 
 /// Container for the RoBERTa masked LM model output.
 pub struct RobertaMaskedLMOutput {
