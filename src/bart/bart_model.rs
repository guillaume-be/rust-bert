--- conflicted
+++ resolved
@@ -1024,20 +1024,9 @@
     /// # }
     /// ```
     pub fn new(generate_config: GenerateConfig) -> Result<BartGenerator, RustBertError> {
-<<<<<<< HEAD
         let vocab_path = generate_config.vocab_resource.get_local_path()?;
         let merges_path = generate_config.merges_resource.get_local_path()?;
 
-=======
-        let config_path = generate_config.config_resource.get_local_path()?;
-        let vocab_path = generate_config.vocab_resource.get_local_path()?;
-        let merges_path = generate_config.merges_resource.get_local_path()?;
-        let weights_path = generate_config.model_resource.get_local_path()?;
-        let device = generate_config.device;
-
-        generate_config.validate();
-        let mut var_store = nn::VarStore::new(device);
->>>>>>> 9b22c248
         let tokenizer = TokenizerOption::from_file(
             ModelType::Bart,
             vocab_path.to_str().unwrap(),
