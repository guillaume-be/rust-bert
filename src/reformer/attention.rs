--- conflicted
+++ resolved
@@ -315,11 +315,7 @@
             num_hashes,
             rotation_size / 2,
         ];
-<<<<<<< HEAD
-        let random_rotations = Tensor::randn(&rotations_shape, (vectors.kind(), vectors.device()));
-=======
         let random_rotations = Tensor::randn(rotations_shape, (vectors.kind(), vectors.device()));
->>>>>>> f591dc30
         let rotated_vectors = Tensor::einsum(
             "bmtd,mdhr->bmhtr",
             &[vectors, random_rotations],
