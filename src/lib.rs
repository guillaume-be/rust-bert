//! # Ready-to-use NLP pipelines and Transformer-based models
//!
//! Rust-native state-of-the-art Natural Language Processing models and pipelines. Port of Hugging Face's [Transformers library](https://github.com/huggingface/transformers), using [tch-rs](https://github.com/LaurentMazare/tch-rs) or [onnxruntime bindings](https://github.com/pykeio/ort) and pre-processing from [rust-tokenizers](https://github.com/guillaume-be/rust-tokenizers). Supports multi-threaded tokenization and GPU inference.
//! This repository exposes the model base architecture, task-specific heads (see below) and [ready-to-use pipelines](#ready-to-use-pipelines). [Benchmarks](#benchmarks) are available at the end of this document.
//!
//! Get started with tasks including question answering, named entity recognition, translation, summarization, text generation, conversational agents and more in just a few lines of code:
//! ```no_run
//! use rust_bert::pipelines::question_answering::{QaInput, QuestionAnsweringModel};
//!
//! # fn main() -> anyhow::Result<()> {
//! let qa_model = QuestionAnsweringModel::new(Default::default())?;
//!
//! let question = String::from("Where does Amy live ?");
//! let context = String::from("Amy lives in Amsterdam");
//! let answers = qa_model.predict(&[QaInput { question, context }], 1, 32);
//! # Ok(())
//! # }
//! ```
//!
//! Output:
//! ```no_run
//! # use rust_bert::pipelines::question_answering::Answer;
//! # let output =
//! [Answer {
//!     score: 0.9976,
//!     start: 13,
//!     end: 21,
//!     answer: String::from("Amsterdam"),
//! }]
//! # ;
//! ```
//!
//! The tasks currently supported include:
//! - Translation
//! - Summarization
//! - Multi-turn dialogue
//! - Zero-shot classification
//! - Sentiment Analysis
//! - Named Entity Recognition
//! - Part of Speech tagging
//! - Question-Answering
//! - Language Generation
//! - Sentence Embeddings
//! - Masked Language Model
//! - Keywords extraction
//!
//! More information on these can be found in the [`pipelines` module](./pipelines/index.html)
//! - Transformer models base architectures with customized heads. These allow to load pre-trained models for customized inference in Rust
//!
//! <details>
//! <summary> <b> Click to expand to display the supported models/tasks matrix </b> </summary>
//!
//!| |**Sequence classification**|**Token classification**|**Question answering**|**Text Generation**|**Summarization**|**Translation**|**Masked LM**|**Sentence Embeddings**|
//!:-----:|:----:|:----:|:-----:|:----:|:-----:|:----:|:----:|:----:
//!DistilBERT|✅|✅|✅| | | |✅| ✅|
//!MobileBERT|✅|✅|✅| | | |✅| |
//!DeBERTa|✅|✅|✅| | | |✅| |
//!DeBERTa (v2)|✅|✅|✅| | | |✅| |
//!FNet|✅|✅|✅| | | |✅| |
//!BERT|✅|✅|✅| | | |✅| ✅|
//!RoBERTa|✅|✅|✅| | | |✅| ✅|
//!GPT| | | |✅ | | | |  |
//!GPT2| | | |✅ | | | |  |
//!GPT-Neo| | | |✅ | | | | |
//!GPT-J| | | |✅ | | | | |
//!BART|✅| | |✅ |✅| | | |
//!Marian| | | |  | |✅| |  |
//!MBart|✅| | |✅ | | | |  |
//!M2M100| | | |✅ | | | |  |
//!NLLB| | | |✅ | | | |  |
//!Electra | |✅| | | | |✅|  |
//!ALBERT |✅|✅|✅| | | |✅| ✅ |
//!T5 | | | |✅ |✅|✅| | ✅ |
//!LongT5 | | | |✅ |✅| | |  |
//!XLNet|✅|✅|✅|✅ | | |✅|  |
//!Reformer|✅| |✅|✅ | | |✅|  |
//!ProphetNet| | | |✅ |✅ | | |  |
//!Longformer|✅|✅|✅| | | |✅|  |
//!Pegasus| | | | |✅| | |  |
//! </details>
//!
//! # Getting started
//!
//! This library relies on the [tch](https://github.com/LaurentMazare/tch-rs) crate for bindings to the C++ Libtorch API.
//! The libtorch library is required can be downloaded either automatically or manually. The following provides a reference on how to set-up your environment
//! to use these bindings, please refer to the [tch](https://github.com/LaurentMazare/tch-rs) for detailed information or support.
//!
//! Furthermore, this library relies on a cache folder for downloading pre-trained models.
//! This cache location defaults to `~/.cache/.rustbert`, but can be changed by setting the `RUSTBERT_CACHE` environment variable. Note that the language models used by this library are in the order of the 100s of MBs to GBs.
//!
//! ### Manual installation (recommended)
//!
<<<<<<< HEAD
//! 1. Download `libtorch` from <https://pytorch.org/get-started/locally/>. This package requires `v2.4`: if this version is no longer available on the "get started" page,
//! the file should be accessible by modifying the target link, for example `https://download.pytorch.org/libtorch/cu124/libtorch-cxx11-abi-shared-with-deps-2.4.0%2Bcu124.zip` for a Linux version with CUDA12.
=======
//! 1. Download `libtorch` from <https://pytorch.org/get-started/locally/>. This package requires `v2.2`: if this version is no longer available on the "get started" page,
//!     the file should be accessible by modifying the target link, for example `https://download.pytorch.org/libtorch/cu121/libtorch-cxx11-abi-shared-with-deps-2.2.0%2Bcu121.zip` for a Linux version with CUDA12.
>>>>>>> eabebc61
//! 2. Extract the library to a location of your choice
//! 3. Set the following environment variables
//! ##### Linux:
//! ```bash
//! export LIBTORCH=/path/to/libtorch
//! export LD_LIBRARY_PATH=${LIBTORCH}/lib:$LD_LIBRARY_PATH
//! ```
//!
//! ##### Windows
//! ```powershell
//! $Env:LIBTORCH = "X:\path\to\libtorch"
//! $Env:Path += ";X:\path\to\libtorch\lib"
//! ```
//!
//! ### Automatic installation
//!
//! Alternatively, you can let the `build` script automatically download the `libtorch` library for you. The `download-libtorch` feature flag needs to be enabled.
//! The CPU version of libtorch will be downloaded by default. To download a CUDA version, please set the environment variable `TORCH_CUDA_VERSION` to `cu118`.
//! Note that the libtorch library is large (order of several GBs for the CUDA-enabled version) and the first build may therefore take several minutes to complete.
//!
//! ## ONNX Support (Optional)
//!
//! ONNX support can be enabled via the optional `onnx` feature. This crate then leverages the [ort](https://github.com/pykeio/ort) crate with bindings to the onnxruntime C++ library. We refer the user to this page project for further installation instructions/support.
//! 1. Enable the optional `onnx` feature. The `rust-bert` crate does not include any optional dependencies for `ort`, the end user should select the set of features that would be adequate for pulling the required `onnxruntime` C++ library.
//! 2. The current recommended installation is to use dynamic linking by pointing to an existing library location. Use the `load-dynamic` cargo feature for `ort`.
//! 3. set the `ORT_DYLIB_PATH` to point to the location of downloaded onnxruntime library (`onnxruntime.dll`/`libonnxruntime.so`/`libonnxruntime.dylib` depending on the operating system). These can be downloaded from the [release page](https://github.com/microsoft/onnxruntime/releases) of the onnxruntime project
//!
//! Most architectures (including encoders, decoders and encoder-decoders) are supported. the library aims at keeping compatibility with models exported using the [optimum](https://github.com/huggingface/optimum) library. A detailed guide on how to export a Transformer model to ONNX using optimum is available at <https://huggingface.co/docs/optimum/main/en/exporters/onnx/usage_guides/export_a_model>
//! The resources used to create ONNX models are similar to those based on Pytorch, replacing the pytorch by the ONNX model. Since ONNX models are less flexible than their Pytorch counterparts in the handling of optional arguments, exporting a decoder or encoder-decoder model to ONNX will usually result in multiple files. These files are expected (but not all are necessary) for use in this library as per the table below:
//!
//! | Architecture                | Encoder file  | Decoder without past file | Decoder with past file  |
//! -----------------------------|---------------|---------------------------|-------------------------
//! |  Encoder (e.g. BERT)        | required      | not used                  | not used                |
//! |  Decoder (e.g. GPT2)        | not used      | required                  | optional                |
//! | Encoder-decoder (e.g. BART) | required      | required                  | optional                |
//!
//! Note that the computational efficiency will drop when the `decoder with past` file is optional but not provided
//! since the model will not used cached past keys and values for the attention mechanism, leading to a high number of
//! redundant computations. The Optimum library offers export options to ensure such a `decoder with past` model file is created.
//! he base encoder and decoder model architecture are available (and exposed for convenience) in the `encoder` and `decoder` modules, respectively.
//!
//! Generation models (pure decoder or encoder/decoder architectures) are available in the `models` module.
//! ost pipelines are available for ONNX model checkpoints, including sequence classification, zero-shot classification,
//! token classification (including named entity recognition and part-of-speech tagging), question answering, text generation, summarization and translation.
//! These models use the same configuration and tokenizer files as their Pytorch counterparts when used in a pipeline. Examples leveraging ONNX models are given in the `./examples` directory. More information on these can be found in the [`onnx` module](./pipelines/onnx/index.html)
//!
//! # Ready-to-use pipelines
//!
//! Based on Hugging Face's pipelines, ready to use end-to-end NLP pipelines are available as part of this crate. More information on these can be found in the [`pipelines` module](./pipelines/index.html)
//! The following capabilities are currently available:
//!
//! **Disclaimer**
//! The contributors of this repository are not responsible for any generation from the 3rd party utilization of the pretrained systems proposed herein.
//!
//! <details>
//! <summary> <b>1. Question Answering</b> </summary>
//!
//! Extractive question answering from a given question and context. DistilBERT model fine-tuned on SQuAD (Stanford Question Answering Dataset)
//!
//! ```no_run
//! use rust_bert::pipelines::question_answering::{QaInput, QuestionAnsweringModel};
//! # fn main() -> anyhow::Result<()> {
//! let qa_model = QuestionAnsweringModel::new(Default::default())?;
//!
//! let question = String::from("Where does Amy live ?");
//! let context = String::from("Amy lives in Amsterdam");
//!
//! let answers = qa_model.predict(&[QaInput { question, context }], 1, 32);
//! # Ok(())
//! # }
//! ```
//!
//! Output: \
//! ```no_run
//! # use rust_bert::pipelines::question_answering::Answer;
//! # let output =
//! [Answer {
//!     score: 0.9976,
//!     start: 13,
//!     end: 21,
//!     answer: String::from("Amsterdam"),
//! }]
//! # ;
//! ```
//!
//! </details>
//! &nbsp;
//! <details>
//! <summary> <b>2. Translation </b> </summary>
//!
//! Translation pipeline supporting a broad range of source and target languages. Leverages two main architectures for translation tasks:
//! - Marian-based models, for specific source/target combinations
//! - M2M100 models allowing for direct translation between 100 languages (at a higher computational cost and lower performance for some selected languages)
//!
//! Marian-based pretrained models for the following language pairs are readily available in the library - but the user can import any Pytorch-based
//! model for predictions
//! - English <-> French
//! - English <-> Spanish
//! - English <-> Portuguese
//! - English <-> Italian
//! - English <-> Catalan
//! - English <-> German
//! - English <-> Russian
//! - English <-> Chinese
//! - English <-> Dutch
//! - English <-> Swedish
//! - English <-> Arabic
//! - English <-> Hebrew
//! - English <-> Hindi
//! - French <-> German
//!
//! For languages not supported by the proposed pretrained Marian models, the user can leverage a M2M100 model supporting direct translation between 100 languages (without intermediate English translation)
//! The full list of supported languages is available in the [`pipelines` module](./pipelines/translation/enum.Language.html)
//!
//!
//! ```no_run
//! use rust_bert::pipelines::translation::{Language, TranslationModelBuilder};
//! fn main() -> anyhow::Result<()> {
//!     let model = TranslationModelBuilder::new()
//!         .with_source_languages(vec![Language::English])
//!         .with_target_languages(vec![Language::Spanish, Language::French, Language::Italian])
//!         .create_model()?;
//!     let input_text = "This is a sentence to be translated";
//!     let output = model.translate(&[input_text], None, Language::Spanish)?;
//!     for sentence in output {
//!         println!("{}", sentence);
//!     }
//!     Ok(())
//! }
//! ```
//! Output: \
//! ```no_run
//! # let output =
//! " Il s'agit d'une phrase à traduire"
//! # ;
//! ```
//!
//! </details>
//! &nbsp;
//! <details>
//! <summary> <b>3. Summarization </b> </summary>
//!
//! Abstractive summarization using a pretrained BART model.
//!
//! ```no_run
//! # fn main() -> anyhow::Result<()> {
//! # use rust_bert::pipelines::generation_utils::LanguageGenerator;
//! use rust_bert::pipelines::summarization::SummarizationModel;
//!
//! let mut model = SummarizationModel::new(Default::default())?;
//!
//! let input = ["In findings published Tuesday in Cornell University's arXiv by a team of scientists
//! from the University of Montreal and a separate report published Wednesday in Nature Astronomy by a team
//! from University College London (UCL), the presence of water vapour was confirmed in the atmosphere of K2-18b,
//! a planet circling a star in the constellation Leo. This is the first such discovery in a planet in its star's
//! habitable zone — not too hot and not too cold for liquid water to exist. The Montreal team, led by Björn Benneke,
//! used data from the NASA's Hubble telescope to assess changes in the light coming from K2-18b's star as the planet
//! passed between it and Earth. They found that certain wavelengths of light, which are usually absorbed by water,
//! weakened when the planet was in the way, indicating not only does K2-18b have an atmosphere, but the atmosphere
//! contains water in vapour form. The team from UCL then analyzed the Montreal team's data using their own software
//! and confirmed their conclusion. This was not the first time scientists have found signs of water on an exoplanet,
//! but previous discoveries were made on planets with high temperatures or other pronounced differences from Earth.
//! \"This is the first potentially habitable planet where the temperature is right and where we now know there is water,\"
//! said UCL astronomer Angelos Tsiaras. \"It's the best candidate for habitability right now.\" \"It's a good sign\",
//! said Ryan Cloutier of the Harvard–Smithsonian Center for Astrophysics, who was not one of either study's authors.
//! \"Overall,\" he continued, \"the presence of water in its atmosphere certainly improves the prospect of K2-18b being
//! a potentially habitable planet, but further observations will be required to say for sure. \"
//! K2-18b was first identified in 2015 by the Kepler space telescope. It is about 110 light-years from Earth and larger
//! but less dense. Its star, a red dwarf, is cooler than the Sun, but the planet's orbit is much closer, such that a year
//! on K2-18b lasts 33 Earth days. According to The Guardian, astronomers were optimistic that NASA's James Webb space
//! telescope — scheduled for launch in 2021 — and the European Space Agency's 2028 ARIEL program, could reveal more
//! about exoplanets like K2-18b."];
//!
//! let output = model.summarize(&input);
//! # Ok(())
//! # }
//! ```
//! (example from: [WikiNews](https://en.wikinews.org/wiki/Astronomers_find_water_vapour_in_atmosphere_of_exoplanet_K2-18b))
//!
//! Example output: \
//! ```no_run
//! # let output =
//! "Scientists have found water vapour on K2-18b, a planet 110 light-years from Earth.
//!  This is the first such discovery in a planet in its star's habitable zone.
//!  The planet is not too hot and not too cold for liquid water to exist."
//! # ;
//! ```
//!
//! </details>
//! &nbsp;
//! <details>
//! <summary> <b>4. Dialogue Model </b> </summary>
//!
//! Conversation model based on Microsoft's [DialoGPT](https://github.com/microsoft/DialoGPT).
//! This pipeline allows the generation of single or multi-turn conversations between a human and a model.
//! The DialoGPT's page states that
//! > The human evaluation results indicate that the response generated from DialoGPT is comparable to human response quality
//! > under a single-turn conversation Turing test. ([DialoGPT repository](https://github.com/microsoft/DialoGPT))
//!
//! The model uses a `ConversationManager` to keep track of active conversations and generate responses to them.
//!
//! ```no_run
//! # fn main() -> anyhow::Result<()> {
//! use rust_bert::pipelines::conversation::{ConversationManager, ConversationModel};
//! let conversation_model = ConversationModel::new(Default::default())?;
//! let mut conversation_manager = ConversationManager::new();
//!
//! let conversation_id =
//!     conversation_manager.create("Going to the movies tonight - any suggestions?");
//! let output = conversation_model.generate_responses(&mut conversation_manager);
//! # Ok(())
//! # }
//! ```
//! Example output: \
//! ```no_run
//! # let output =
//! "The Big Lebowski."
//! # ;
//! ```
//!
//! </details>
//! &nbsp;
//! <details>
//! <summary> <b>5. Natural Language Generation </b> </summary>
//!
//! Generate language based on a prompt. GPT2 and GPT available as base models.
//! Include techniques such as beam search, top-k and nucleus sampling, temperature setting and repetition penalty.
//! Supports batch generation of sentences from several prompts. Sequences will be left-padded with the model's padding token if present, the unknown token otherwise.
//! This may impact the results, it is recommended to submit prompts of similar length for best results
//!
//! ```no_run
//! # fn main() -> anyhow::Result<()> {
//! use rust_bert::pipelines::text_generation::TextGenerationModel;
//! use rust_bert::pipelines::common::ModelType;
//! let mut model = TextGenerationModel::new(Default::default())?;
//! let input_context_1 = "The dog";
//! let input_context_2 = "The cat was";
//!
//! let prefix = None; // Optional prefix to append prompts with, will be excluded from the generated output
//!
//! let output = model.generate(&[input_context_1, input_context_2], prefix);
//! # Ok(())
//! # }
//! ```
//! Example output: \
//! ```no_run
//! # let output =
//! [
//!     "The dog's owners, however, did not want to be named. According to the lawsuit, the animal's owner, a 29-year",
//!     "The dog has always been part of the family. \"He was always going to be my dog and he was always looking out for me",
//!     "The dog has been able to stay in the home for more than three months now. \"It's a very good dog. She's",
//!     "The cat was discovered earlier this month in the home of a relative of the deceased. The cat\'s owner, who wished to remain anonymous,",
//!     "The cat was pulled from the street by two-year-old Jazmine.\"I didn't know what to do,\" she said",
//!     "The cat was attacked by two stray dogs and was taken to a hospital. Two other cats were also injured in the attack and are being treated."
//! ]
//! # ;
//! ```
//!
//! </details>
//! &nbsp;
//! <details>
//! <summary> <b>6. Zero-shot classification </b> </summary>
//!
//! Performs zero-shot classification on input sentences with provided labels using a model fine-tuned for Natural Language Inference.
//! ```no_run
//! # use rust_bert::pipelines::zero_shot_classification::ZeroShotClassificationModel;
//! # fn main() -> anyhow::Result<()> {
//! let sequence_classification_model = ZeroShotClassificationModel::new(Default::default())?;
//!  let input_sentence = "Who are you voting for in 2020?";
//!  let input_sequence_2 = "The prime minister has announced a stimulus package which was widely criticized by the opposition.";
//!  let candidate_labels = &["politics", "public health", "economics", "sports"];
//!  let output = sequence_classification_model.predict_multilabel(
//!      &[input_sentence, input_sequence_2],
//!      candidate_labels,
//!      None,
//!      128,
//!  );
//! # Ok(())
//! # }
//! ```
//!
//! outputs:
//! ```no_run
//! # use rust_bert::pipelines::sequence_classification::Label;
//! let output = [
//!     [
//!         Label {
//!             text: "politics".to_string(),
//!             score: 0.972,
//!             id: 0,
//!             sentence: 0,
//!         },
//!         Label {
//!             text: "public health".to_string(),
//!             score: 0.032,
//!             id: 1,
//!             sentence: 0,
//!         },
//!         Label {
//!             text: "economics".to_string(),
//!             score: 0.006,
//!             id: 2,
//!             sentence: 0,
//!         },
//!         Label {
//!             text: "sports".to_string(),
//!             score: 0.004,
//!             id: 3,
//!             sentence: 0,
//!         },
//!     ],
//!     [
//!         Label {
//!             text: "politics".to_string(),
//!             score: 0.975,
//!             id: 0,
//!             sentence: 1,
//!         },
//!         Label {
//!             text: "economics".to_string(),
//!             score: 0.852,
//!             id: 2,
//!             sentence: 1,
//!         },
//!         Label {
//!             text: "public health".to_string(),
//!             score: 0.0818,
//!             id: 1,
//!             sentence: 1,
//!         },
//!         Label {
//!             text: "sports".to_string(),
//!             score: 0.001,
//!             id: 3,
//!             sentence: 1,
//!         },
//!     ],
//! ]
//! .to_vec();
//! ```
//!
//! </details>
//! &nbsp;
//! <details>
//! <summary> <b>7. Sentiment analysis </b> </summary>
//!
//! Predicts the binary sentiment for a sentence. DistilBERT model fine-tuned on SST-2.
//! ```no_run
//! use rust_bert::pipelines::sentiment::SentimentModel;
//! # fn main() -> anyhow::Result<()> {
//! let sentiment_model = SentimentModel::new(Default::default())?;
//! let input = [
//!     "Probably my all-time favorite movie, a story of selflessness, sacrifice and dedication to a noble cause, but it's not preachy or boring.",
//!     "This film tried to be too many things all at once: stinging political satire, Hollywood blockbuster, sappy romantic comedy, family values promo...",
//!     "If you like original gut wrenching laughter you will like this movie. If you are young or old then you will love this movie, hell even my mom liked it.",
//! ];
//! let output = sentiment_model.predict(&input);
//! # Ok(())
//! # }
//! ```
//! (Example courtesy of [IMDb](http://www.imdb.com))
//!
//! Output: \
//! ```no_run
//! # use rust_bert::pipelines::sentiment::Sentiment;
//! # use rust_bert::pipelines::sentiment::SentimentPolarity::{Positive, Negative};
//! # let output =
//! [
//!     Sentiment {
//!         polarity: Positive,
//!         score: 0.998,
//!     },
//!     Sentiment {
//!         polarity: Negative,
//!         score: 0.992,
//!     },
//!     Sentiment {
//!         polarity: Positive,
//!         score: 0.999,
//!     },
//! ]
//! # ;
//! ```
//!
//! </details>
//! &nbsp;
//! <details>
//! <summary> <b>8. Named Entity Recognition </b> </summary>
//!
//! Extracts entities (Person, Location, Organization, Miscellaneous) from text. BERT cased large model fine-tuned on CoNNL03, contributed by the [MDZ Digital Library team at the Bavarian State Library](https://github.com/dbmdz).
//! Models are currently available for English, German, Spanish and Dutch.
//! ```no_run
//! use rust_bert::pipelines::ner::NERModel;
//! # fn main() -> anyhow::Result<()> {
//! let ner_model = NERModel::new(Default::default())?;
//! let input = [
//!     "My name is Amy. I live in Paris.",
//!     "Paris is a city in France.",
//! ];
//! let output = ner_model.predict(&input);
//! # Ok(())
//! # }
//! ```
//! Output: \
//! ```no_run
//! # use rust_bert::pipelines::ner::Entity;
//! # use rust_tokenizers::Offset;
//! # let output =
//! [
//!     [
//!         Entity {
//!             word: String::from("Amy"),
//!             score: 0.9986,
//!             label: String::from("I-PER"),
//!             offset: Offset { begin: 11, end: 14 },
//!         },
//!         Entity {
//!             word: String::from("Paris"),
//!             score: 0.9985,
//!             label: String::from("I-LOC"),
//!             offset: Offset { begin: 26, end: 31 },
//!         },
//!     ],
//!     [
//!         Entity {
//!             word: String::from("Paris"),
//!             score: 0.9988,
//!             label: String::from("I-LOC"),
//!             offset: Offset { begin: 0, end: 5 },
//!         },
//!         Entity {
//!             word: String::from("France"),
//!             score: 0.9993,
//!             label: String::from("I-LOC"),
//!             offset: Offset { begin: 19, end: 25 },
//!         },
//!     ],
//! ]
//! # ;
//! ```
//!
//! </details>
//! &nbsp;
//! <details>
//! <summary> <b>9. Keywords/keyphrases extraction</b> </summary>
//!
//! Extract keywords and keyphrases extractions from input documents
//!
//!```no_run
//! # fn main() -> anyhow::Result<()> {
//!     use rust_bert::pipelines::keywords_extraction::KeywordExtractionModel;
//!     let keyword_extraction_model = KeywordExtractionModel::new(Default::default())?;
//!
//!     let input = "Rust is a multi-paradigm, general-purpose programming language. \
//!         Rust emphasizes performance, type safety, and concurrency. Rust enforces memory safety—that is, \
//!         that all references point to valid memory—without requiring the use of a garbage collector or \
//!         reference counting present in other memory-safe languages. To simultaneously enforce \
//!         memory safety and prevent concurrent data races, Rust's borrow checker tracks the object lifetime \
//!         and variable scope of all references in a program during compilation. Rust is popular for \
//!         systems programming but also offers high-level features including functional programming constructs.";
//!     // Credits: Wikimedia https://en.wikipedia.org/wiki/Rust_(programming_language)
//!     let output = keyword_extraction_model.predict(&[input])?;
//!     Ok(())
//! }
//! ```
//! Output:
//! ```no_run
//! # let output =
//! [
//!     ("rust", 0.50910604),
//!     ("concurrency", 0.33825397),
//!     ("languages", 0.28515345),
//!     ("compilation", 0.2801403),
//!     ("safety", 0.2657791),
//! ]
//! # ;
//! ```
//! </details>
//! &nbsp;
//! <details>
//! <summary> <b>10. Part of Speech tagging </b> </summary>
//!
//! Extracts Part of Speech tags (Noun, Verb, Adjective...) from text.
//! ```no_run
//! use rust_bert::pipelines::pos_tagging::POSModel;
//! # fn main() -> anyhow::Result<()> {
//! let pos_model = POSModel::new(Default::default())?;
//! let input = ["My name is Bob"];
//! let output = pos_model.predict(&input);
//! # Ok(())
//! # }
//! ```
//! Output: \
//! ```no_run
//! # use rust_bert::pipelines::pos_tagging::POSTag;
//! # let output =
//! [
//!     POSTag {
//!         word: String::from("My"),
//!         score: 0.1560,
//!         label: String::from("PRP"),
//!     },
//!     POSTag {
//!         word: String::from("name"),
//!         score: 0.6565,
//!         label: String::from("NN"),
//!     },
//!     POSTag {
//!         word: String::from("is"),
//!         score: 0.3697,
//!         label: String::from("VBZ"),
//!     },
//!     POSTag {
//!         word: String::from("Bob"),
//!         score: 0.7460,
//!         label: String::from("NNP"),
//!     },
//! ]
//! # ;
//! ```
//! </details>
//! &nbsp;
//! <details>
//! <summary> <b>11. Sentence embeddings </b> </summary>
//!
//! Generate sentence embeddings (vector representation). These can be used for applications including dense information retrieval.
//!```no_run
//! # use rust_bert::pipelines::sentence_embeddings::{SentenceEmbeddingsBuilder, SentenceEmbeddingsModelType};
//! # fn main() -> anyhow::Result<()> {
//!    let model = SentenceEmbeddingsBuilder::remote(
//!             SentenceEmbeddingsModelType::AllMiniLmL12V2
//!         ).create_model()?;
//!
//!     let sentences = [
//!         "this is an example sentence",
//!         "each sentence is converted"
//!     ];
//!
//!     let output = model.encode(&sentences);
//! #   Ok(())
//! # }
//! ```
//! Output:
//! ```no_run
//! # let output =
//! [
//!     [-0.000202666, 0.08148022, 0.03136178, 0.002920636],
//!     [0.064757116, 0.048519745, -0.01786038, -0.0479775],
//! ]
//! # ;
//! ```
//! </details>
//! &nbsp;  
//! <details>
//! <summary> <b>12. Masked Language Model </b> </summary>
//!
//! Predict masked words in input sentences.
//!```no_run
//! # use rust_bert::pipelines::masked_language::MaskedLanguageModel;
//! # fn main() -> anyhow::Result<()> {
//! let model = MaskedLanguageModel::new(Default::default())?;
//!
//! let sentences = [
//!     "Hello I am a <mask> student",
//!     "Paris is the <mask> of France. It is <mask> in Europe.",
//! ];
//!
//! let output = model.predict(&sentences);
//! #   Ok(())
//! # }
//! ```
//! Output:
//!```no_run
//! # use rust_bert::pipelines::masked_language::MaskedToken;
//! let output = vec![
//!    vec![MaskedToken { text: String::from("college"), id: 2267, score: 8.091}],
//!    vec![
//!        MaskedToken { text: String::from("capital"), id: 3007, score: 16.7249},
//!        MaskedToken { text: String::from("located"), id: 2284, score: 9.0452}
//!    ]
//! ]
//! # ;
//! ```
//! </details>
//!
//! ## Benchmarks
//!
//! For simple pipelines (sequence classification, tokens classification, question answering) the performance between Python and Rust is expected to be comparable. This is because the most expensive part of these pipeline is the language model itself, sharing a common implementation in the Torch backend. The [End-to-end NLP Pipelines in Rust](https://www.aclweb.org/anthology/2020.nlposs-1.4/) provides a benchmarks section covering all pipelines.
//!
//! For text generation tasks (summarization, translation, conversation, free text generation), significant benefits can be expected (up to 2 to 4 times faster processing depending on the input and application). The article [Accelerating text generation with Rust](https://guillaume-be.github.io/2020-11-21/generation_benchmarks) focuses on these text generation applications and provides more details on the performance comparison to Python.
//!
//! ## Loading pretrained and custom model weights
//!
//! The base model and task-specific heads are also available for users looking to expose their own transformer based models.
//! Examples on how to prepare the date using a native tokenizers Rust library are available in `./examples` for BERT, DistilBERT, RoBERTa, GPT, GPT2 and BART.
//! Note that when importing models from Pytorch, the convention for parameters naming needs to be aligned with the Rust schema. Loading of the pre-trained weights will fail if any of the model parameters weights cannot be found in the weight files.
//! If this quality check is to be skipped, an alternative method `load_partial` can be invoked from the variables store.
//!
//! Pretrained models are available on Hugging face's [model hub](https://huggingface.co/models?filter=rust) and can be loaded using `RemoteResources` defined in this library.
//! A conversion utility script is included in `./utils` to convert Pytorch weights to a set of weights compatible with this library. This script requires Python and `torch` to be set-up, and can be used as follows:
//! `python ./utils/convert_model.py path/to/pytorch_model.bin` where `path/to/pytorch_model.bin` is the location of the original Pytorch weights.
//!
//!
//! ## Async execution
//!
//! Creating any of the models in async context will cause panics! Running extensive calculations like running predictions in a future should be avoided, too ([see here](https://docs.rs/tokio/latest/tokio/#cpu-bound-tasks-and-blocking-code)).
//!
//! It is recommended to spawn a separate thread for the models. The `async-sentiment` example displays a possible solution you could use to integrate models into async code.
//!
//!
//! ## Citation
//!
//! If you use `rust-bert` for your work, please cite [End-to-end NLP Pipelines in Rust](https://www.aclweb.org/anthology/2020.nlposs-1.4/):
//! ```bibtex
//! @inproceedings{becquin-2020-end,
//!     title = "End-to-end {NLP} Pipelines in Rust",
//!     author = "Becquin, Guillaume",
//!     booktitle = "Proceedings of Second Workshop for NLP Open Source Software (NLP-OSS)",
//!     year = "2020",
//!     publisher = "Association for Computational Linguistics",
//!     url = "https://www.aclweb.org/anthology/2020.nlposs-1.4",
//!     pages = "20--25",
//! }
//! ```
//!
//! ## Acknowledgements
//!
//! Thank you to [Hugging Face](https://huggingface.co) for hosting a set of weights compatible with this Rust library.
//! The list of ready-to-use pretrained models is listed at [https://huggingface.co/models?filter=rust](https://huggingface.co/models?filter=rust).

// These are used abundantly in this code
#![allow(clippy::assign_op_pattern, clippy::upper_case_acronyms)]

extern crate core;

mod common;
pub mod models;
pub mod pipelines;

pub use common::error::RustBertError;
pub use common::resources;
pub use common::{Activation, Config};
pub use models::{
    albert, bart, bert, deberta, deberta_v2, distilbert, electra, fnet, gpt2, gpt_j, gpt_neo,
    longformer, longt5, m2m_100, marian, mbart, mobilebert, nllb, openai_gpt, pegasus, prophetnet,
    reformer, roberta, t5, xlnet,
};<|MERGE_RESOLUTION|>--- conflicted
+++ resolved
@@ -90,13 +90,8 @@
 //!
 //! ### Manual installation (recommended)
 //!
-<<<<<<< HEAD
 //! 1. Download `libtorch` from <https://pytorch.org/get-started/locally/>. This package requires `v2.4`: if this version is no longer available on the "get started" page,
-//! the file should be accessible by modifying the target link, for example `https://download.pytorch.org/libtorch/cu124/libtorch-cxx11-abi-shared-with-deps-2.4.0%2Bcu124.zip` for a Linux version with CUDA12.
-=======
-//! 1. Download `libtorch` from <https://pytorch.org/get-started/locally/>. This package requires `v2.2`: if this version is no longer available on the "get started" page,
-//!     the file should be accessible by modifying the target link, for example `https://download.pytorch.org/libtorch/cu121/libtorch-cxx11-abi-shared-with-deps-2.2.0%2Bcu121.zip` for a Linux version with CUDA12.
->>>>>>> eabebc61
+//!     the file should be accessible by modifying the target link, for example `https://download.pytorch.org/libtorch/cu124/libtorch-cxx11-abi-shared-with-deps-2.4.0%2Bcu124.zip` for a Linux version with CUDA12.
 //! 2. Extract the library to a location of your choice
 //! 3. Set the following environment variables
 //! ##### Linux:
