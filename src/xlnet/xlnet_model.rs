// Copyright 2018 Google AI and Google Brain team.
// Copyright 2018 Carnegie Mellon University Authors.
// Copyright 2020-present, the HuggingFace Inc. team.
// Copyright 2020 Guillaume Becquin
// Licensed under the Apache License, Version 2.0 (the "License");
// you may not use this file except in compliance with the License.
// You may obtain a copy of the License at
//     http://www.apache.org/licenses/LICENSE-2.0
// Unless required by applicable law or agreed to in writing, software
// distributed under the License is distributed on an "AS IS" BASIS,
// WITHOUT WARRANTIES OR CONDITIONS OF ANY KIND, either express or implied.
// See the License for the specific language governing permissions and
// limitations under the License.

use crate::common::activations::Activation;
use crate::common::dropout::Dropout;
use crate::common::summary::{SequenceSummary, SummaryConfig, SummaryType};
use crate::pipelines::common::{ModelType, TokenizerOption};
use crate::pipelines::generation_utils::private_generation_utils::{
    PreparedInput, PrivateLanguageGenerator,
};
use crate::pipelines::generation_utils::{Cache, GenerateConfig, LMModelOutput, LanguageGenerator};
use crate::xlnet::attention::LayerState;
use crate::xlnet::encoder::XLNetLayer;
use crate::{Config, RustBertError};
use serde::{Deserialize, Serialize};
use std::borrow::{Borrow, BorrowMut};
use std::collections::HashMap;
use tch::nn::Init;
use tch::{nn, Device, Kind, Tensor};

/// # XLNet Pretrained model weight files
pub struct XLNetModelResources;

/// # XLNet Pretrained model config files
pub struct XLNetConfigResources;

/// # XLNet Pretrained model vocab files
pub struct XLNetVocabResources;

impl XLNetModelResources {
    /// Shared under Apache 2.0 license by the XLNet Authors at <https://github.com/zihangdai/xlnet>. Modified with conversion to C-array format.
    pub const XLNET_BASE_CASED: (&'static str, &'static str) = (
        "xlnet-base-cased/model",
        "https://huggingface.co/xlnet-base-cased/resolve/main/rust_model.ot",
    );
}

impl XLNetConfigResources {
    /// Shared under Apache 2.0 license by the XLNet Authors at <https://github.com/zihangdai/xlnet>. Modified with conversion to C-array format.
    pub const XLNET_BASE_CASED: (&'static str, &'static str) = (
        "xlnet-base-cased/config",
        "https://huggingface.co/xlnet-base-cased/resolve/main/config.json",
    );
}

impl XLNetVocabResources {
    /// Shared under Apache 2.0 license by the XLNet Authors at <https://github.com/zihangdai/xlnet>. Modified with conversion to C-array format.
    pub const XLNET_BASE_CASED: (&'static str, &'static str) = (
        "xlnet-base-cased/spiece",
        "https://huggingface.co/xlnet-base-cased/resolve/main/spiece.model",
    );
}

#[allow(non_camel_case_types)]
#[derive(Clone, Debug, Serialize, Deserialize, Copy)]
/// # Attention type for the model (bidirectional or unidirectional)
pub enum AttentionType {
    /// Bidirectional (XLNet)
    bi,
    /// Unidirectional (Transformer-XL)
    uni,
}

#[derive(Debug, Serialize, Deserialize, Clone)]
/// # XLNet model configuration
/// Defines the XLNet model architecture (e.g. number of layers, hidden layer size, label mapping...)
pub struct XLNetConfig {
    pub vocab_size: i64,
    pub d_model: i64,
    pub n_layer: i64,
    pub d_head: i64,
    pub n_head: i64,
    pub d_inner: i64,
    pub ff_activation: Activation,
    pub untie_r: bool,
    pub attn_type: AttentionType,
    pub initializer_range: f32,
    pub layer_norm_eps: Option<f64>,
    pub dropout: f64,
    pub mem_len: Option<i64>,
    pub reuse_len: Option<i64>,
    pub clamp_len: Option<i64>,
    pub bi_data: bool,
    pub same_length: bool,
    pub summary_type: Option<SummaryType>,
    pub summary_use_proj: Option<bool>,
    pub summary_activation: Option<Activation>,
    pub summary_proj_to_labels: Option<bool>,
    pub summary_first_dropout: Option<f64>,
    pub summary_last_dropout: Option<f64>,
    pub start_n_top: Option<i64>,
    pub end_n_top: Option<i64>,
    pub use_cache: Option<bool>,
    pub bos_token_id: i64,
    pub eos_token_id: i64,
    pub pad_token_id: i64,
    pub id2label: Option<HashMap<i64, String>>,
    pub label2id: Option<HashMap<String, i64>>,
    pub output_attentions: Option<bool>,
    pub output_hidden_states: Option<bool>,
    pub chunk_size_feed_forward: Option<i64>,
}

impl Config for XLNetConfig {}

impl Default for XLNetConfig {
    fn default() -> Self {
        XLNetConfig {
            vocab_size: 32000,
            d_model: 1024,
            n_layer: 24,
            d_head: 64,
            n_head: 16,
            d_inner: 4096,
            ff_activation: Activation::gelu,
            untie_r: true,
            attn_type: AttentionType::bi,
            initializer_range: 0.02,
            layer_norm_eps: Some(1e-12),
            dropout: 0.1,
            mem_len: Some(512),
            reuse_len: None,
            clamp_len: Some(-1),
            bi_data: false,
            same_length: false,
            summary_type: Some(SummaryType::last),
            summary_use_proj: Some(true),
            summary_activation: Some(Activation::tanh),
            summary_proj_to_labels: Some(true),
            summary_first_dropout: Some(0.1),
            summary_last_dropout: Some(0.1),
            start_n_top: Some(5),
            end_n_top: Some(5),
            use_cache: None,
            bos_token_id: 1,
            eos_token_id: 2,
            pad_token_id: 5,
            id2label: None,
            label2id: None,
            output_attentions: None,
            output_hidden_states: None,
            chunk_size_feed_forward: None,
        }
    }
}

/// # XLNet Base model
/// Base architecture for XLNet models. Task-specific models will be built from this common base model
/// It is made of the following blocks:
/// - `word_embeddings`: Word embeddings
/// - `mask_emb`: Embedding for the query stream
/// - `layers`: Vector of `XLNetLayer`. Each layer is made of a self-attention layers on the visible and hidden states and a post-attention layer
pub struct XLNetModel {
    mem_len: Option<i64>,
    reuse_len: Option<i64>,
    same_length: bool,
    attention_type: AttentionType,
    bi_data: bool,
    clamp_len: Option<i64>,
    d_model: i64,
    word_embeddings: nn::Embedding,
    mask_emb: Tensor,
    layers: Vec<XLNetLayer>,
    dropout: Dropout,
    output_attentions: bool,
    output_hidden_states: bool,
    use_cache: bool,
}

impl XLNetModel {
    /// Build a new `XLNetModel`
    ///
    /// # Arguments
    ///
    /// * `p` - Variable store path for the root of the XLNet model
    /// * `config` - `XLNetConfig` object defining the model architecture
    ///
    /// # Example
    ///
    /// ```no_run
    /// use rust_bert::xlnet::{XLNetConfig, XLNetModel};
    /// use rust_bert::Config;
    /// use std::path::Path;
    /// use tch::{nn, Device};
    ///
    /// let config_path = Path::new("path/to/config.json");
    /// let device = Device::Cpu;
    /// let p = nn::VarStore::new(device);
    /// let config = XLNetConfig::from_file(config_path);
    /// let xlnet_model = XLNetModel::new(&p.root(), &config);
    /// ```
    pub fn new<'p, P>(p: P, config: &XLNetConfig) -> XLNetModel
    where
        P: Borrow<nn::Path<'p>>,
    {
        let p = p.borrow();

        let mem_len = config.mem_len;
        let reuse_len = config.reuse_len;
        let same_length = config.same_length;
        let attention_type = config.attn_type;
        let bi_data = config.bi_data;
        let clamp_len = config.clamp_len;
        let d_model = config.d_model;

        let word_embeddings: nn::Embedding = nn::embedding(
            p / "word_embedding",
            config.vocab_size,
            config.d_model,
            Default::default(),
        );

        let mask_emb = p.var("mask_emb", &[1, 1, config.d_model], Init::Const(0f64));
        let mut layers: Vec<XLNetLayer> = vec![];
        let p_layers = p / "layer";
        for layer_index in 0..config.n_layer {
            layers.push(XLNetLayer::new(&p_layers / layer_index, config));
        }

        let dropout = Dropout::new(config.dropout);
        let use_cache = config.use_cache.unwrap_or(true);
        let output_attentions = config.output_attentions.unwrap_or(false);
        let output_hidden_states = config.output_hidden_states.unwrap_or(false);
        XLNetModel {
            mem_len,
            reuse_len,
            same_length,
            attention_type,
            bi_data,
            clamp_len,
            d_model,
            word_embeddings,
            mask_emb,
            layers,
            dropout,
            output_attentions,
            output_hidden_states,
            use_cache,
        }
    }

    fn create_mask(&self, q_len: i64, m_len: i64, device: Device) -> Tensor {
        let attention_mask = Tensor::ones([q_len, q_len], (Kind::Int64, device));
        let attention_mask_pad = Tensor::zeros([q_len, m_len], (Kind::Int64, device));
        let mask_up = attention_mask.triu(1);
        let mut output = Tensor::cat(&[&attention_mask_pad, &mask_up], 1);
        if self.same_length {
            let mask_low = attention_mask.tril(-1);
            output = Tensor::cat(
                &[
                    output.slice(1, 0, q_len, 1) + mask_low,
                    output.slice(1, q_len, q_len + m_len, 1),
                ],
                1,
            );
        }
        output
    }

    fn cache_mem(
        &self,
        current_output: &Tensor,
        previous_cached_state: &Option<LayerState>,
    ) -> LayerState {
        let cutoff = match self.mem_len {
            None => 0i64,
            Some(0) => 0i64,
            Some(value) => -value,
        };
        let mut cur_length = current_output.size()[0];
        LayerState {
            prev_content: match (self.reuse_len, previous_cached_state) {
                (Some(value), Some(previous_past)) if value > 0 => {
                    let current_output = current_output.slice(0, 0, value, 1);
                    cur_length += &previous_past.prev_content.size()[0];
                    Tensor::cat(&[&previous_past.prev_content, &current_output], 0)
                        .slice(0, cutoff, cur_length, 1)
                }
                (Some(_), Some(previous_past)) | (None, Some(previous_past)) => {
                    cur_length += &previous_past.prev_content.size()[0];
                    Tensor::cat(&[&previous_past.prev_content, current_output], 0)
                        .slice(0, cutoff, cur_length, 1)
                }
                (Some(value), None) if value > 0 => {
                    let current_output = current_output.slice(0, 0, value, 1);
                    current_output.slice(0, cutoff, cur_length, 1)
                }
                (Some(_), None) | (None, None) => current_output.slice(0, cutoff, cur_length, 1),
            },
        }
    }

    fn positional_embedding(
        &self,
        position_sequence: &Tensor,
        inverse_frequency: &Tensor,
        batch_size: Option<i64>,
    ) -> Tensor {
        let sinusoid = Tensor::einsum(
            "i,d->id",
            &[position_sequence, inverse_frequency],
            None::<i64>,
        );
        let mut positional_embeddings =
            Tensor::cat(&[sinusoid.sin(), sinusoid.cos()], -1).unsqueeze(1);

        if let Some(bsz) = batch_size {
            positional_embeddings = positional_embeddings.expand([-1, bsz, -1], true)
        };
        positional_embeddings
    }

    fn relative_positional_encoding(
        &self,
        q_len: i64,
        k_len: i64,
        batch_size: Option<i64>,
        kind: Kind,
        device: Device,
    ) -> Tensor {
        let frequency_sequence =
            Tensor::arange_start_step(0, self.d_model, 2, (Kind::Float, device));
        let inverse_frequency =
            1f64 / Tensor::pow_scalar(10000f64, &(frequency_sequence / self.d_model));
        let (begin, end) = match self.attention_type {
            AttentionType::bi => (k_len, -q_len),
            AttentionType::uni => (k_len, -1),
        };
        let mut forward_positions_sequence =
            Tensor::arange_start_step(begin, end, -1, (Kind::Float, device));
        match self.clamp_len {
            Some(clamp_value) if clamp_value > 0 => {
                let _ = forward_positions_sequence.clamp_(-clamp_value, clamp_value);
            }
            _ => {}
        }
        let position_embeddings = if self.bi_data {
            let mut backward_positions_sequence =
                Tensor::arange_start(-begin, -end, (Kind::Float, device));
            match self.clamp_len {
                Some(clamp_value) if clamp_value > 0 => {
                    let _ = backward_positions_sequence.clamp_(-clamp_value, clamp_value);
                }
                _ => {}
            }
            let bsz = batch_size.map(|value| value / 2);

            let forward_positions_embeddings =
                self.positional_embedding(&forward_positions_sequence, &inverse_frequency, bsz);
            let backward_positions_embeddings =
                self.positional_embedding(&backward_positions_sequence, &inverse_frequency, bsz);
            Tensor::cat(
                &[forward_positions_embeddings, backward_positions_embeddings],
                1,
            )
        } else {
            self.positional_embedding(&forward_positions_sequence, &inverse_frequency, batch_size)
        };
        position_embeddings.to_kind(kind)
    }

    /// Forward pass through the model
    ///
    /// # Arguments
    ///
    /// * `input_ids` - Optional input tensor of shape (*batch size*, *sequence_length*). This or `input_embeds` must be provided.
    /// * `attention_mask` - Optional attention mask of shape (*batch size*, *sequence_length*) for the encoder positions. Positions with a mask with value 0 will be masked.
    /// * `perm_mask` - Optional tensor of shape (*batch size*, *sequence_length*, *sequence_length*). Mask to indicate the attention pattern for each input token (only used for pre-training over permutations, rather than simple token masking).
    /// * `target_mapping ` - Optional tensor of shape (*batch size*, *num_tokens*, *sequence_length*) indicating the position of the masked words to predict.
    /// * `token_type_ids` - Optional tensor (*batch size*, *sequence_length*) indicating the sentence ID of the token (0: first sentence, 1: second sentence).
    /// * `input_embeds` - Optional input tensor of shape (*batch size*, *sequence_length*, *embeddings dimension*). This or `input_ids` must be provided.
    /// * `old_layer_states` - Optional vector of length `n_layer` containing optional `LayerStates` containing the last calculated content for the attention layers. This avoids recomputing attention weights at past positions and speeds up decoding.
    /// * `train` - boolean flag to turn on/off the dropout layers in the model. Should be set to false for inference.
    ///
    /// # Returns
    ///
    /// * `XLNetModelOutput` containing:
    ///   - `hidden_state` - `Tensor` of shape (*batch size*, *sequence_length*, *hidden_size*) representing the activations of the last hidden state
    ///   - `next_cache` - `Option<Vec<Option<LayerState>>>` of length *n_layer* containing the past content for the the attention layers with shape (*past_sequence_length*, *batch size*, *hidden_size*)
    ///   - `all_hidden_states` - `Option<Vec<(Tensor, Option<Tensor>)>>` of length *n_layer* with shape (*batch size*, *sequence_length*, *hidden_size*) (with optional query stream states if used)
    ///   - `all_attentions` - `Option<Vec<(Tensor, Option<Tensor>)>>` of length *n_layer* with shape (*batch size*, *sequence_length*, *hidden_size*) (with optional query stream states if used)
    ///
    /// # Example
    ///
    /// ```no_run
    /// # use tch::{nn, Device, Tensor, no_grad, Kind};
    /// # use rust_bert::Config;
    /// # use std::path::Path;
    /// # use tch::kind::Kind::{Int64, Double};
    /// use rust_bert::xlnet::{XLNetConfig, XLNetModel};
    /// # let config_path = Path::new("path/to/config.json");
    /// # let vocab_path = Path::new("path/to/vocab.txt");
    /// # let device = Device::Cpu;
    /// # let vs = nn::VarStore::new(device);
    /// # let config = XLNetConfig::from_file(config_path);
    /// # let xlnet_model: XLNetModel = XLNetModel::new(&vs.root(), &config);
    /// let (batch_size, sequence_length) = (64, 128);
    /// let input_tensor = Tensor::rand(&[batch_size, sequence_length], (Int64, device));
    /// let attention_mask = Tensor::ones(&[batch_size, sequence_length], (Int64, device));
    /// let target_tensor = Tensor::ones(&[batch_size, sequence_length], (Int64, device));
    /// let target_mapping = Tensor::zeros(&[64, 1, 128], (Kind::Float, device));
    /// let _ = target_mapping.narrow(2, 3, 1).fill_(1.0);
    ///
    /// let model_output = no_grad(|| {
    ///     xlnet_model.forward_t(
    ///         Some(&input_tensor),
    ///         Some(&attention_mask),
    ///         None,
    ///         Some(&target_mapping),
    ///         None,
    ///         None,
    ///         None,
    ///         false,
    ///     )
    /// });
    /// ```
    pub fn forward_t(
        &self,
        input_ids: Option<&Tensor>,
        attention_mask: Option<&Tensor>,
        old_layer_states: Option<Vec<Option<LayerState>>>,
        perm_mask: Option<&Tensor>,
        target_mapping: Option<&Tensor>,
        token_type_ids: Option<&Tensor>,
        input_embeds: Option<&Tensor>,
        train: bool,
    ) -> Result<XLNetModelOutput, RustBertError> {
        let (word_emb_k, input_shape) = match (input_ids, input_embeds) {
            (Some(_), Some(_)) => {
                return Err(RustBertError::ValueError(
                    "Only one of input ids or input embeddings may be set".into(),
                ));
            }
            (Some(input_value), None) => {
                let size = input_value.size();
                (
                    input_value
                        .transpose(0, 1)
                        .contiguous()
                        .apply_t(&self.word_embeddings, train),
                    vec![size[1], size[0]],
                )
            }
            (None, Some(embeds)) => {
                let size = vec![embeds.size()[1], embeds.size()[0]];
                (embeds.transpose(0, 1).contiguous(), size)
            }
            (None, None) => {
                return Err(RustBertError::ValueError(
                    "At least one of input ids or input embeddings must be set".into(),
                ));
            }
        };

        let token_type_ids =
            token_type_ids.map(|token_type_ids| token_type_ids.transpose(0, 1).contiguous());
        let attention_mask =
            attention_mask.map(|attention_mask| attention_mask.transpose(0, 1).contiguous());
        let perm_mask = perm_mask.map(|perm_mask| {
            perm_mask
                .to_kind(word_emb_k.kind())
                .permute([1, 2, 0])
                .contiguous()
        });
        let target_mapping = target_mapping.map(|target_mapping| {
            target_mapping
                .to_kind(word_emb_k.kind())
                .permute([1, 2, 0])
                .contiguous()
        });

        let m_len = if let Some(mems) = &old_layer_states {
            if let Some(mem_0) = &mems[0] {
                mem_0.prev_content.size()[0]
            } else {
                0
            }
        } else {
            0
        };
        let (q_len, batch_size) = (input_shape[0], input_shape[1]);
        let k_len = q_len + m_len;

        let mut attn_mask = match self.attention_type {
            AttentionType::uni => Some(
                self.create_mask(q_len, m_len, word_emb_k.device())
                    .unsqueeze(-1)
                    .unsqueeze(-1),
            ),
            AttentionType::bi => None,
        };

        let input_mask: Option<Tensor> = attention_mask.map(|attention_mask| 1.0 - attention_mask);

        let mut data_mask: Option<Tensor> = match (input_mask, perm_mask) {
            (Some(input_mask_value), Some(perm_mask_value)) => {
                Some(input_mask_value.unsqueeze(0) + perm_mask_value)
            }
            (Some(input_mask_value), None) => Some(input_mask_value.unsqueeze(0)),
            (None, Some(perm_mask_value)) => Some(perm_mask_value),
            (None, None) => None,
        };

        if let Some(data_mask_value) = &data_mask {
            if m_len > 0 {
                let mems_mask = Tensor::zeros(
                    [data_mask_value.size()[0], m_len, batch_size],
                    (Kind::Bool, data_mask_value.device()),
                );
                data_mask = Some(Tensor::cat(&[&mems_mask, data_mask_value], 1))
            }
            attn_mask = Some(if let Some(attn_mask) = attn_mask {
                attn_mask + data_mask.unwrap().unsqueeze(-1)
            } else {
                data_mask.unwrap().unsqueeze(-1)
            });
        }

        let non_tgt_mask = if let Some(attn_mask_value) = &attn_mask {
            let mut non_tgt_mask = -Tensor::eye(q_len, (Kind::Int64, attn_mask_value.device()));
            if m_len > 0 {
                non_tgt_mask = Tensor::cat(
                    &[
                        Tensor::zeros([q_len, m_len], (Kind::Int64, attn_mask_value.device())),
                        non_tgt_mask,
                    ],
                    -1,
                );
            }
            Some((attn_mask_value + non_tgt_mask.unsqueeze(-1).unsqueeze(-1)).gt(0))
        } else {
            None
        };

        let mut output_h = word_emb_k.apply_t(&self.dropout, train);
        let mut output_g = target_mapping.as_ref().map(|target_mapping_value| {
            self.mask_emb
                .expand([target_mapping_value.size()[0], batch_size, -1], true)
                .apply_t(&self.dropout, train)
        });

        let seg_mat = if let Some(token_type_ids_value) = token_type_ids {
            let cat_ids = if m_len > 0 {
                let mem_pad = Tensor::zeros(
                    [m_len, batch_size],
                    (Kind::Int64, token_type_ids_value.device()),
                );
                Tensor::cat(&[mem_pad, token_type_ids_value.copy()], 0)
            } else {
                token_type_ids_value.copy()
            };
            let seg_mat = token_type_ids_value
                .unsqueeze(-1)
                .ne_tensor(&cat_ids.unsqueeze(0))
                .to_kind(Kind::Int64);
            Some(seg_mat.one_hot(2).to_kind(output_h.kind()))
        } else {
            None
        };

        let pos_emb = self
            .relative_positional_encoding(
                q_len,
                k_len,
                Some(batch_size),
                output_h.kind(),
                output_h.device(),
            )
            .apply_t(&self.dropout, train);

        let mut all_hidden_states: Option<Vec<(Tensor, Option<Tensor>)>> =
            if self.output_hidden_states {
                Some(vec![])
            } else {
                None
            };
        let mut all_attentions: Option<Vec<(Tensor, Option<Tensor>)>> = if self.output_attentions {
            Some(vec![])
        } else {
            None
        };

        let mut next_cache: Option<Vec<Option<LayerState>>> = if self.use_cache {
            if old_layer_states.is_some() {
                old_layer_states
            } else {
                Some(vec![None; self.layers.len()])
            }
        } else {
            None
        };

        for (layer_idx, layer) in self.layers.iter().enumerate() {
            let layer_state = match &next_cache {
                Some(values) => values[layer_idx].to_owned(),
                None => None,
            };
            if let Some(next_cache_value) = next_cache.borrow_mut() {
                next_cache_value[layer_idx] = Some(self.cache_mem(&output_h, &layer_state));
            }
            let temp = layer.forward_t(
                &output_h,
                output_g.as_ref(),
                non_tgt_mask.as_ref(),
                attn_mask.as_ref(),
                &pos_emb,
                seg_mat.as_ref(),
                layer_state,
                target_mapping.as_ref(),
                train,
            );
            output_h = temp.0;
            output_g = temp.1;
            let attention_probas_h = temp.2;
            let attention_probas_g = temp.3;
            if let Some(hidden_states) = all_hidden_states.borrow_mut() {
                hidden_states.push((
                    output_h.copy(),
                    output_g.as_ref().map(|output| output.copy()),
                ));
            };
            if let Some(attentions) = all_attentions.borrow_mut() {
                attentions.push((attention_probas_h.unwrap(), attention_probas_g));
            };
        }
        let hidden_state = if let Some(output_g_value) = output_g {
            output_g_value
        } else {
            output_h
        }
        .apply_t(&self.dropout, train)
        .permute([1, 0, 2])
        .contiguous();

        Ok(XLNetModelOutput {
            hidden_state,
            next_cache,
            all_hidden_states,
            all_attentions,
        })
    }
}

/// # XLNetLMHeadModel
/// XLNet model with a language model head for language generation tasks
/// It is made of the following blocks:
/// - `base_model`: `XLNetModel`
/// - `lm_head`: Linear language modeling head, projecting the hidden state logits to the vocabulary space
pub struct XLNetLMHeadModel {
    base_model: XLNetModel,
    lm_head: nn::Linear,
}

impl XLNetLMHeadModel {
    /// Build a new `XLNetLMHeadModel`
    ///
    /// # Arguments
    ///
    /// * `p` - Variable store path for the root of the XLNet model
    /// * `config` - `XLNetConfig` object defining the model architecture
    ///
    /// # Example
    ///
    /// ```no_run
    /// use rust_bert::xlnet::{XLNetConfig, XLNetLMHeadModel};
    /// use rust_bert::Config;
    /// use std::path::Path;
    /// use tch::{nn, Device};
    ///
    /// let config_path = Path::new("path/to/config.json");
    /// let device = Device::Cpu;
    /// let p = nn::VarStore::new(device);
    /// let config = XLNetConfig::from_file(config_path);
    /// let xlnet_model = XLNetLMHeadModel::new(&p.root(), &config);
    /// ```
    pub fn new<'p, P>(p: P, config: &XLNetConfig) -> XLNetLMHeadModel
    where
        P: Borrow<nn::Path<'p>>,
    {
        let p = p.borrow();

        let base_model = XLNetModel::new(p / "transformer", config);
        let lm_head = nn::linear(
            p / "lm_loss",
            config.d_model,
            config.vocab_size,
            Default::default(),
        );

        XLNetLMHeadModel {
            base_model,
            lm_head,
        }
    }

    /// Forward pass through the model
    ///
    /// # Arguments
    ///
    /// * `input_ids` - Optional input tensor of shape (*batch size*, *sequence_length*). This or `input_embeds` must be provided.
    /// * `attention_mask` - Optional attention mask of shape (*batch size*, *sequence_length*) for the encoder positions. Positions with a mask with value 0 will be masked.
    /// * `perm_mask` - Optional tensor of shape (*batch size*, *sequence_length*, *sequence_length*). Mask to indicate the attention pattern for each input token (only used for pre-training over permutations, rather than simple token masking).
    /// * `target_mapping ` - Optional tensor of shape (*batch size*, *num_tokens*, *sequence_length*) indicating the position of the masked words to predict.
    /// * `token_type_ids` - Optional tensor (*batch size*, *sequence_length*) indicating the sentence ID of the token (0: first sentence, 1: second sentence).
    /// * `input_embeds` - Optional input tensor of shape (*batch size*, *sequence_length*, *embeddings dimension*). This or `input_ids` must be provided.
    /// * `old_layer_states` - Optional vector of length `num_layers` containing optional `LayerStates` containing the last calculated content for the attention layers. This avoids recomputing attention weights at past positions and speeds up decoding.
    /// * `train` - boolean flag to turn on/off the dropout layers in the model. Should be set to false for inference.
    ///
    /// # Returns
    ///
    /// * `LMModelOutput` containing:
    ///   - `lm_logits` - `Tensor` of shape (*batch size*, *sequence_length*, *vocab_size*) representing the logits for each vocab item and position
    ///   - `cache` - `XLNetCache` made of `Option<Vec<Option<LayerState>>>` of length *n_layers*  and shape (*past_sequence_length*, *batch size*, *hidden_size*) containing the previous content
    ///   - `encoder_hidden_states` - None
    ///   - `all_hidden_states` - `Option<Vec<Tensor>>` of length *n_layers* with shape (*batch size*, *sequence_length*, *hidden_size*)
    ///   - `all_attentions` - `Option<Vec<Tensor>>` of length *n_layers* with shape (*batch size*, *sequence_length*, *hidden_size*)
    ///
    /// # Example
    ///
    /// ```no_run
    /// # use tch::{nn, Device, Tensor, no_grad, Kind};
    /// # use rust_bert::Config;
    /// # use std::path::Path;
    /// # use tch::kind::Kind::{Int64, Double};
    /// use rust_bert::xlnet::{XLNetConfig, XLNetLMHeadModel};
    /// # let config_path = Path::new("path/to/config.json");
    /// # let vocab_path = Path::new("path/to/vocab.txt");
    /// # let device = Device::Cpu;
    /// # let vs = nn::VarStore::new(device);
    /// # let config = XLNetConfig::from_file(config_path);
    /// # let xlnet_model: XLNetLMHeadModel = XLNetLMHeadModel::new(&vs.root(), &config);
    /// let (batch_size, sequence_length) = (64, 128);
    /// let input_tensor = Tensor::rand(&[batch_size, sequence_length], (Int64, device));
    /// let attention_mask = Tensor::ones(&[batch_size, sequence_length], (Int64, device));
    /// let target_tensor = Tensor::ones(&[batch_size, sequence_length], (Int64, device));
    /// let target_mapping = Tensor::zeros(&[64, 1, 128], (Kind::Float, device));
    /// let _ = target_mapping.narrow(2, 3, 1).fill_(1.0);
    ///
    /// let model_output = no_grad(|| {
    ///     xlnet_model.forward_t(
    ///         Some(&input_tensor),
    ///         Some(&attention_mask),
    ///         None,
    ///         Some(&target_mapping),
    ///         None,
    ///         None,
    ///         None,
    ///         false,
    ///     )
    /// });
    /// ```
    pub fn forward_t(
        &self,
        input_ids: Option<&Tensor>,
        attention_mask: Option<&Tensor>,
        old_layer_states: Option<Vec<Option<LayerState>>>,
        perm_mask: Option<&Tensor>,
        target_mapping: Option<&Tensor>,
        token_type_ids: Option<&Tensor>,
        input_embeds: Option<&Tensor>,
        train: bool,
    ) -> Result<LMModelOutput, RustBertError> {
        let base_model_output = self.base_model.forward_t(
            input_ids,
            attention_mask,
            old_layer_states,
            perm_mask,
            target_mapping,
            token_type_ids,
            input_embeds,
            train,
        )?;

        let lm_logits = base_model_output.hidden_state.apply(&self.lm_head);

        Ok(LMModelOutput {
            lm_logits,
            cache: Cache::XLNetCache(base_model_output.next_cache),
        })
    }
}

/// # XLNetForSequenceClassification
/// XLNet model with a classification head for sequence classification tasks
/// It is made of the following blocks:
/// - `base_model`: `XLNetModel`
/// - `sequence_summary`: `SequenceSummary` to pool the base model hidden states
/// - `logits_proj`: Linear layer projecting the hidden layer pooled output to the target space
pub struct XLNetForSequenceClassification {
    base_model: XLNetModel,
    sequence_summary: SequenceSummary,
    logits_proj: nn::Linear,
}

impl XLNetForSequenceClassification {
    /// Build a new `XLNetForSequenceClassification`
    ///
    /// # Arguments
    ///
    /// * `p` - Variable store path for the root of the XLNet model
    /// * `config` - `XLNetConfig` object defining the model architecture
    ///
    /// # Example
    ///
    /// ```no_run
    /// use rust_bert::xlnet::{XLNetConfig, XLNetForSequenceClassification};
    /// use rust_bert::Config;
    /// use std::path::Path;
    /// use tch::{nn, Device};
    ///
    /// let config_path = Path::new("path/to/config.json");
    /// let device = Device::Cpu;
    /// let p = nn::VarStore::new(device);
    /// let config = XLNetConfig::from_file(config_path);
    /// let xlnet_model = XLNetForSequenceClassification::new(&p.root(), &config).unwrap();
    /// ```
    pub fn new<'p, P>(
        p: P,
        config: &XLNetConfig,
    ) -> Result<XLNetForSequenceClassification, RustBertError>
    where
        P: Borrow<nn::Path<'p>>,
    {
        let p = p.borrow();

        let base_model = XLNetModel::new(p / "transformer", config);
        let sequence_summary =
            SequenceSummary::new(p / "sequence_summary", &SummaryConfig::from(config))?;
        let num_labels = config
            .id2label
            .as_ref()
            .ok_or_else(|| {
                RustBertError::InvalidConfigurationError(
                    "num_labels not provided in configuration".to_string(),
                )
            })?
            .len() as i64;

        let logits_proj = nn::linear(
            p / "logits_proj",
            config.d_model,
            num_labels,
            Default::default(),
        );

        Ok(XLNetForSequenceClassification {
            base_model,
            sequence_summary,
            logits_proj,
        })
    }

    /// Forward pass through the model
    ///
    /// # Arguments
    ///
    /// * `input_ids` - Optional input tensor of shape (*batch size*, *sequence_length*). This or `input_embeds` must be provided.
    /// * `attention_mask` - Optional attention mask of shape (*batch size*, *sequence_length*) for the encoder positions. Positions with a mask with value 0 will be masked.
    /// * `perm_mask` - Optional tensor of shape (*batch size*, *sequence_length*, *sequence_length*). Mask to indicate the attention pattern for each input token (only used for pre-training over permutations, rather than simple token masking).
    /// * `target_mapping ` - Optional tensor of shape (*batch size*, *num_tokens*, *sequence_length*) indicating the position of the masked words to predict.
    /// * `token_type_ids` - Optional tensor (*batch size*, *sequence_length*) indicating the sentence ID of the token (0: first sentence, 1: second sentence).
    /// * `input_embeds` - Optional input tensor of shape (*batch size*, *sequence_length*, *embeddings dimension*). This or `input_ids` must be provided.
    /// * `old_layer_states` - Optional vector of length `num_layers` containing optional `LayerStates` containing the last calculated content for the attention layers. This avoids recomputing attention weights at past positions and speeds up decoding.
    /// * `train` - boolean flag to turn on/off the dropout layers in the model. Should be set to false for inference.
    ///
    /// # Returns
    ///
    /// * `XLNetSequenceClassificationOutput` containing:
    ///   - `logits` - `Tensor` of shape (*batch size*, *num_classes*) representing the logits for each batch item and class
    ///   - `next_cache` - `Option<Vec<Option<LayerState>>>` of length *n_layer* containing the past content for the the attention layers with shape (*past_sequence_length*, *batch size*, *hidden_size*)
    ///   - `all_hidden_states` - `Option<Vec<(Tensor, Option<Tensor>)>>` of length *n_layer* with shape (*batch size*, *sequence_length*, *hidden_size*) (with optional query stream states if used)
    ///   - `all_attentions` - `Option<Vec<(Tensor, Option<Tensor>)>>` of length *n_layer* with shape (*batch size*, *sequence_length*, *hidden_size*) (with optional query stream states if used)
    ///
    /// # Example
    ///
    /// ```no_run
    /// # use tch::{nn, Device, Tensor, no_grad, Kind};
    /// # use rust_bert::Config;
    /// # use std::path::Path;
    /// # use tch::kind::Kind::{Int64, Double};
    /// use rust_bert::xlnet::{XLNetConfig, XLNetForSequenceClassification};
    /// # fn main() -> anyhow::Result<()> {
    /// # let config_path = Path::new("path/to/config.json");
    /// # let vocab_path = Path::new("path/to/vocab.txt");
    /// # let device = Device::Cpu;
    /// # let vs = nn::VarStore::new(device);
    /// # let config = XLNetConfig::from_file(config_path);
    /// # let xlnet_model: XLNetForSequenceClassification = XLNetForSequenceClassification::new(&vs.root(), &config)?;
    /// let (batch_size, sequence_length) = (64, 128);
    /// let input_tensor = Tensor::rand(&[batch_size, sequence_length], (Int64, device));
    /// let attention_mask = Tensor::ones(&[batch_size, sequence_length], (Int64, device));
    /// let target_tensor = Tensor::ones(&[batch_size, sequence_length], (Int64, device));
    /// let target_mapping = Tensor::zeros(&[64, 1, 128], (Kind::Float, device));
    /// let _ = target_mapping.narrow(2, 3, 1).fill_(1.0);
    ///
    /// let model_output = no_grad(|| {
    ///     xlnet_model.forward_t(
    ///         Some(&input_tensor),
    ///         Some(&attention_mask),
    ///         None,
    ///         Some(&target_mapping),
    ///         None,
    ///         None,
    ///         None,
    ///         false
    ///     )
    /// });
    /// # Ok(())
    /// # }
    /// ```
    pub fn forward_t(
        &self,
        input_ids: Option<&Tensor>,
        attention_mask: Option<&Tensor>,
        old_layer_states: Option<Vec<Option<LayerState>>>,
        perm_mask: Option<&Tensor>,
        target_mapping: Option<&Tensor>,
        token_type_ids: Option<&Tensor>,
        input_embeds: Option<&Tensor>,
        train: bool,
    ) -> XLNetSequenceClassificationOutput {
        let base_model_output = self
            .base_model
            .forward_t(
                input_ids,
                attention_mask,
                old_layer_states,
                perm_mask,
                target_mapping,
                token_type_ids,
                input_embeds,
                train,
            )
            .unwrap();

        let logits = self
            .sequence_summary
            .forward_t(&base_model_output.hidden_state, None, train)
            .apply(&self.logits_proj);

        XLNetSequenceClassificationOutput {
            logits,
            next_cache: base_model_output.next_cache,
            all_hidden_states: base_model_output.all_hidden_states,
            all_attentions: base_model_output.all_attentions,
        }
    }
}

/// # XLNetForTokenClassification
/// XLNet model with a classification head for token-level classification tasks
/// It is made of the following blocks:
/// - `base_model`: `XLNetModel`
/// - `classifier`: Linear layer projecting the hidden layer output to the target space
pub struct XLNetForTokenClassification {
    base_model: XLNetModel,
    classifier: nn::Linear,
}

impl XLNetForTokenClassification {
    /// Build a new `XLNetForTokenClassification`
    ///
    /// # Arguments
    ///
    /// * `p` - Variable store path for the root of the XLNet model
    /// * `config` - `XLNetConfig` object defining the model architecture
    ///
    /// # Example
    ///
    /// ```no_run
    /// use rust_bert::xlnet::{XLNetConfig, XLNetForTokenClassification};
    /// use rust_bert::Config;
    /// use std::path::Path;
    /// use tch::{nn, Device};
    ///
    /// let config_path = Path::new("path/to/config.json");
    /// let device = Device::Cpu;
    /// let p = nn::VarStore::new(device);
    /// let config = XLNetConfig::from_file(config_path);
    /// let xlnet_model = XLNetForTokenClassification::new(&p.root(), &config).unwrap();
    /// ```
    pub fn new<'p, P>(
        p: P,
        config: &XLNetConfig,
    ) -> Result<XLNetForTokenClassification, RustBertError>
    where
        P: Borrow<nn::Path<'p>>,
    {
        let p = p.borrow();

        let base_model = XLNetModel::new(p / "transformer", config);
        let num_labels = config
            .id2label
            .as_ref()
            .ok_or_else(|| {
                RustBertError::InvalidConfigurationError(
                    "num_labels not provided in configuration".to_string(),
                )
            })?
            .len() as i64;

        let classifier = nn::linear(
            p / "classifier",
            config.d_model,
            num_labels,
            Default::default(),
        );

        Ok(XLNetForTokenClassification {
            base_model,
            classifier,
        })
    }

    /// Forward pass through the model
    ///
    /// # Arguments
    ///
    /// * `input_ids` - Optional input tensor of shape (*batch size*, *sequence_length*). This or `input_embeds` must be provided.
    /// * `attention_mask` - Optional attention mask of shape (*batch size*, *sequence_length*) for the encoder positions. Positions with a mask with value 0 will be masked.
    /// * `perm_mask` - Optional tensor of shape (*batch size*, *sequence_length*, *sequence_length*). Mask to indicate the attention pattern for each input token (only used for pre-training over permutations, rather than simple token masking).
    /// * `target_mapping ` - Optional tensor of shape (*batch size*, *num_tokens*, *sequence_length*) indicating the position of the masked words to predict.
    /// * `token_type_ids` - Optional tensor (*batch size*, *sequence_length*) indicating the sentence ID of the token (0: first sentence, 1: second sentence).
    /// * `input_embeds` - Optional input tensor of shape (*batch size*, *sequence_length*, *embeddings dimension*). This or `input_ids` must be provided.
    /// * `old_layer_states` - Optional vector of length `num_layers` containing optional `LayerStates` containing the last calculated content for the attention layers. This avoids recomputing attention weights at past positions and speeds up decoding.
    /// * `train` - boolean flag to turn on/off the dropout layers in the model. Should be set to false for inference.
    ///
    /// # Returns
    ///
    /// * `XLNetTokenClassificationOutput` containing:
    ///   - `logits` - `Tensor` of shape (*batch size*, *sequence_length*, *num_classes*) representing the logits for each batch item, token position and class
    ///   - `next_cache` - `Option<Vec<Option<LayerState>>>` of length *n_layer* containing the past content for the the attention layers with shape (*past_sequence_length*, *batch size*, *hidden_size*)
    ///   - `all_hidden_states` - `Option<Vec<(Tensor, Option<Tensor>)>>` of length *n_layer* with shape (*batch size*, *sequence_length*, *hidden_size*) (with optional query stream states if used)
    ///   - `all_attentions` - `Option<Vec<(Tensor, Option<Tensor>)>>` of length *n_layer* with shape (*batch size*, *sequence_length*, *hidden_size*) (with optional query stream states if used)
    ///
    /// # Example
    ///
    /// ```no_run
    /// # use tch::{nn, Device, Tensor, no_grad, Kind};
    /// # use rust_bert::Config;
    /// # use std::path::Path;
    /// # use tch::kind::Kind::{Int64, Double};
    /// use rust_bert::xlnet::{XLNetConfig, XLNetForTokenClassification};
    /// # fn main() -> anyhow::Result<()> {
    /// # let config_path = Path::new("path/to/config.json");
    /// # let vocab_path = Path::new("path/to/vocab.txt");
    /// # let device = Device::Cpu;
    /// # let vs = nn::VarStore::new(device);
    /// # let config = XLNetConfig::from_file(config_path);
    /// # let xlnet_model: XLNetForTokenClassification = XLNetForTokenClassification::new(&vs.root(), &config)?;
    /// let (batch_size, sequence_length) = (64, 128);
    /// let input_tensor = Tensor::rand(&[batch_size, sequence_length], (Int64, device));
    /// let attention_mask = Tensor::ones(&[batch_size, sequence_length], (Int64, device));
    /// let target_tensor = Tensor::ones(&[batch_size, sequence_length], (Int64, device));
    /// let target_mapping = Tensor::zeros(&[64, 1, 128], (Kind::Float, device));
    /// let _ = target_mapping.narrow(2, 3, 1).fill_(1.0);
    ///
    /// let model_output = no_grad(|| {
    ///     xlnet_model.forward_t(
    ///         Some(&input_tensor),
    ///         Some(&attention_mask),
    ///         None,
    ///         Some(&target_mapping),
    ///         None,
    ///         None,
    ///         None,
    ///         false
    ///     )
    /// });
    /// # Ok(())
    /// # }
    /// ```
    pub fn forward_t(
        &self,
        input_ids: Option<&Tensor>,
        attention_mask: Option<&Tensor>,
        old_layer_states: Option<Vec<Option<LayerState>>>,
        perm_mask: Option<&Tensor>,
        target_mapping: Option<&Tensor>,
        token_type_ids: Option<&Tensor>,
        input_embeds: Option<&Tensor>,
        train: bool,
    ) -> XLNetTokenClassificationOutput {
        let base_model_output = self
            .base_model
            .forward_t(
                input_ids,
                attention_mask,
                old_layer_states,
                perm_mask,
                target_mapping,
                token_type_ids,
                input_embeds,
                train,
            )
            .unwrap();

        let logits = base_model_output.hidden_state.apply(&self.classifier);

        XLNetTokenClassificationOutput {
            logits,
            next_cache: base_model_output.next_cache,
            all_hidden_states: base_model_output.all_hidden_states,
            all_attentions: base_model_output.all_attentions,
        }
    }
}

/// # XLNetForMultipleChoice
/// Multiple choices model using a XLNet base model and a linear classifier.
/// Input should be in the form `[CLS] Context [SEP] Possible choice [SEP]`. The choice is made along the batch axis,
/// assuming all elements of the batch are alternatives to be chosen from for a given context.
/// It is made of the following blocks:
/// - `base_model`: `XLNetModel`
/// - `sequence_summary`: `SequenceSummary` to pool the base model hidden states
/// - `logits_proj`: Linear layer projecting the hidden layer pooled output to a single value
pub struct XLNetForMultipleChoice {
    base_model: XLNetModel,
    sequence_summary: SequenceSummary,
    logits_proj: nn::Linear,
}

impl XLNetForMultipleChoice {
    /// Build a new `XLNetForMultipleChoice`
    ///
    /// # Arguments
    ///
    /// * `p` - Variable store path for the root of the XLNet model
    /// * `config` - `XLNetConfig` object defining the model architecture
    ///
    /// # Example
    ///
    /// ```no_run
    /// use rust_bert::xlnet::{XLNetConfig, XLNetForMultipleChoice};
    /// use rust_bert::Config;
    /// use std::path::Path;
    /// use tch::{nn, Device};
    ///
    /// let config_path = Path::new("path/to/config.json");
    /// let device = Device::Cpu;
    /// let p = nn::VarStore::new(device);
    /// let config = XLNetConfig::from_file(config_path);
    /// let xlnet_model = XLNetForMultipleChoice::new(&p.root(), &config);
    /// ```
    pub fn new<'p, P>(p: P, config: &XLNetConfig) -> Result<XLNetForMultipleChoice, RustBertError>
    where
        P: Borrow<nn::Path<'p>>,
    {
        let p = p.borrow();

        let base_model = XLNetModel::new(p / "transformer", config);
        let sequence_summary =
            SequenceSummary::new(p / "sequence_summary", &SummaryConfig::from(config))?;

        let logits_proj = nn::linear(p / "logits_proj", config.d_model, 1, Default::default());

        Ok(XLNetForMultipleChoice {
            base_model,
            sequence_summary,
            logits_proj,
        })
    }

    /// Forward pass through the model
    ///
    /// # Arguments
    ///
    /// * `input_ids` - Optional input tensor of shape (*batch size*, *sequence_length*). This or `input_embeds` must be provided.
    /// * `attention_mask` - Optional attention mask of shape (*batch size*, *sequence_length*) for the encoder positions. Positions with a mask with value 0 will be masked.
    /// * `perm_mask` - Optional tensor of shape (*batch size*, *sequence_length*, *sequence_length*). Mask to indicate the attention pattern for each input token (only used for pre-training over permutations, rather than simple token masking).
    /// * `target_mapping ` - Optional tensor of shape (*batch size*, *num_tokens*, *sequence_length*) indicating the position of the masked words to predict.
    /// * `token_type_ids` - Optional tensor (*batch size*, *sequence_length*) indicating the sentence ID of the token (0: first sentence, 1: second sentence).
    /// * `input_embeds` - Optional input tensor of shape (*batch size*, *sequence_length*, *embeddings dimension*). This or `input_ids` must be provided.
    /// * `old_layer_states` - Optional vector of length `num_layers` containing optional `LayerStates` containing the last calculated content for the attention layers. This avoids recomputing attention weights at past positions and speeds up decoding.
    /// * `train` - boolean flag to turn on/off the dropout layers in the model. Should be set to false for inference.
    ///
    /// # Returns
    ///
    /// * `XLNetSequenceClassificationOutput` containing:
    ///   - `logits` - `Tensor` of shape (*1*, *batch size*) containing the logits for each of the alternatives given
    ///   - `next_cache` - `Option<Vec<Option<LayerState>>>` of length *n_layer* containing the past content for the the attention layers with shape (*past_sequence_length*, *batch size*, *hidden_size*)
    ///   - `all_hidden_states` - `Option<Vec<(Tensor, Option<Tensor>)>>` of length *n_layer* with shape (*batch size*, *sequence_length*, *hidden_size*) (with optional query stream states if used)
    ///   - `all_attentions` - `Option<Vec<(Tensor, Option<Tensor>)>>` of length *n_layer* with shape (*batch size*, *sequence_length*, *hidden_size*) (with optional query stream states if used)
    ///
    /// # Example
    ///
    /// ```no_run
    /// # use tch::{nn, Device, Tensor, no_grad, Kind};
    /// # use rust_bert::Config;
    /// # use std::path::Path;
    /// # use tch::kind::Kind::{Int64, Double};
    /// use rust_bert::xlnet::{XLNetConfig, XLNetForMultipleChoice};
    /// # fn main() -> anyhow::Result<()> {
    /// # let config_path = Path::new("path/to/config.json");
    /// # let vocab_path = Path::new("path/to/vocab.txt");
    /// # let device = Device::Cpu;
    /// # let vs = nn::VarStore::new(device);
    /// # let config = XLNetConfig::from_file(config_path);
    /// # let xlnet_model: XLNetForMultipleChoice = XLNetForMultipleChoice::new(&vs.root(), &config)?;
    /// let (batch_size, sequence_length) = (64, 128);
    /// let input_tensor = Tensor::rand(&[batch_size, sequence_length], (Int64, device));
    /// let attention_mask = Tensor::ones(&[batch_size, sequence_length], (Int64, device));
    /// let target_tensor = Tensor::ones(&[batch_size, sequence_length], (Int64, device));
    /// let target_mapping = Tensor::zeros(&[64, 1, 128], (Kind::Float, device));
    /// let _ = target_mapping.narrow(2, 3, 1).fill_(1.0);
    ///
    /// let model_output = no_grad(|| {
    ///     xlnet_model.forward_t(
    ///         Some(&input_tensor),
    ///         Some(&attention_mask),
    ///         None,
    ///         Some(&target_mapping),
    ///         None,
    ///         None,
    ///         None,
    ///         false
    ///     )
    /// });
    /// # Ok(())
    /// # }
    /// ```
    pub fn forward_t(
        &self,
        input_ids: Option<&Tensor>,
        attention_mask: Option<&Tensor>,
        old_layer_states: Option<Vec<Option<LayerState>>>,
        perm_mask: Option<&Tensor>,
        target_mapping: Option<&Tensor>,
        token_type_ids: Option<&Tensor>,
        input_embeds: Option<&Tensor>,
        train: bool,
    ) -> XLNetSequenceClassificationOutput {
        let (input_ids, num_choices) = match input_ids {
            Some(value) => (
                Some(value.view((-1, *value.size().last().unwrap()))),
                value.size()[1],
            ),
            None => (
                None,
                input_embeds
                    .as_ref()
                    .expect("At least one of input ids or input_embeds must be provided")
                    .size()[1],
            ),
        };

        let attention_mask =
            attention_mask.map(|tensor| tensor.view((-1, *tensor.size().last().unwrap())));
        let token_type_ids =
            token_type_ids.map(|tensor| tensor.view((-1, *tensor.size().last().unwrap())));
        let input_embeds =
            input_embeds.map(|tensor| tensor.view((-1, *tensor.size().last().unwrap())));
        let base_model_output = self
            .base_model
            .forward_t(
                input_ids.as_ref(),
                attention_mask.as_ref(),
                old_layer_states,
                perm_mask,
                target_mapping,
                token_type_ids.as_ref(),
                input_embeds.as_ref(),
                train,
            )
            .unwrap();

        let logits = self
            .sequence_summary
            .forward_t(&base_model_output.hidden_state, None, train)
            .apply(&self.logits_proj)
            .view((-1, num_choices));

        XLNetSequenceClassificationOutput {
            logits,
            next_cache: base_model_output.next_cache,
            all_hidden_states: base_model_output.all_hidden_states,
            all_attentions: base_model_output.all_attentions,
        }
    }
}

/// # XLNet for question answering
/// Extractive question-answering model based on a XLNet language model. Identifies the segment of a context that answers a provided question.
/// Please note that a significant amount of pre- and post-processing is required to perform end-to-end question answering.
/// See the question answering pipeline (also provided in this crate) for more details.
/// It is made of the following blocks:
/// - `base_model`: Base `XLNetModel`
/// - `qa_outputs`: Linear layer for question answering
pub struct XLNetForQuestionAnswering {
    base_model: XLNetModel,
    qa_outputs: nn::Linear,
}

impl XLNetForQuestionAnswering {
    /// Build a new `XLNetForQuestionAnswering`
    ///
    /// # Arguments
    ///
    /// * `p` - Variable store path for the root of the XLNet model
    /// * `config` - `XLNetConfig` object defining the model architecture
    ///
    /// # Example
    ///
    /// ```no_run
    /// use rust_bert::xlnet::{XLNetConfig, XLNetForQuestionAnswering};
    /// use rust_bert::Config;
    /// use std::path::Path;
    /// use tch::{nn, Device};
    ///
    /// let config_path = Path::new("path/to/config.json");
    /// let device = Device::Cpu;
    /// let p = nn::VarStore::new(device);
    /// let config = XLNetConfig::from_file(config_path);
    /// let xlnet_model = XLNetForQuestionAnswering::new(&p.root(), &config);
    /// ```
    pub fn new<'p, P>(
        p: P,
        config: &XLNetConfig,
    ) -> Result<XLNetForQuestionAnswering, RustBertError>
    where
        P: Borrow<nn::Path<'p>>,
    {
        let p = p.borrow();

        let base_model = XLNetModel::new(p / "transformer", config);
        let qa_outputs = nn::linear(p / "qa_outputs", config.d_model, 2, Default::default());

        Ok(XLNetForQuestionAnswering {
            base_model,
            qa_outputs,
        })
    }

    /// Forward pass through the model
    ///
    /// # Arguments
    ///
    /// * `input_ids` - Optional input tensor of shape (*batch size*, *sequence_length*). This or `input_embeds` must be provided.
    /// * `attention_mask` - Optional attention mask of shape (*batch size*, *sequence_length*) for the encoder positions. Positions with a mask with value 0 will be masked.
    /// * `perm_mask` - Optional tensor of shape (*batch size*, *sequence_length*, *sequence_length*). Mask to indicate the attention pattern for each input token (only used for pre-training over permutations, rather than simple token masking).
    /// * `target_mapping ` - Optional tensor of shape (*batch size*, *num_tokens*, *sequence_length*) indicating the position of the masked words to predict.
    /// * `token_type_ids` - Optional tensor (*batch size*, *sequence_length*) indicating the sentence ID of the token (0: first sentence, 1: second sentence).
    /// * `input_embeds` - Optional input tensor of shape (*batch size*, *sequence_length*, *embeddings dimension*). This or `input_ids` must be provided.
    /// * `old_layer_states` - Optional vector of length `num_layers` containing optional `LayerStates` containing the last calculated content for the attention layers. This avoids recomputing attention weights at past positions and speeds up decoding.
    /// * `train` - boolean flag to turn on/off the dropout layers in the model. Should be set to false for inference.
    ///
    /// # Returns
    ///
    /// * `XLNetQuestionAnsweringOutput` containing:
    ///   - `start_logits` - `Tensor` of shape (*batch size*, *sequence_length*) containing the logits for start of the answer
    ///   - `end_logits` - `Tensor` of shape (*batch size*, *sequence_length*) containing the logits for end of the answer
    ///   - `next_cache` - `Option<Vec<Option<LayerState>>>` of length *n_layer* containing the past content for the the attention layers with shape (*past_sequence_length*, *batch size*, *hidden_size*)
    ///   - `all_hidden_states` - `Option<Vec<(Tensor, Option<Tensor>)>>` of length *n_layer* with shape (*batch size*, *sequence_length*, *hidden_size*) (with optional query stream states if used)
    ///   - `all_attentions` - `Option<Vec<(Tensor, Option<Tensor>)>>` of length *n_layer* with shape (*batch size*, *sequence_length*, *hidden_size*) (with optional query stream states if used)
    ///
    /// # Example
    ///
    /// ```no_run
    /// # use tch::{nn, Device, Tensor, no_grad, Kind};
    /// # use rust_bert::Config;
    /// # use std::path::Path;
    /// # use tch::kind::Kind::{Int64, Double};
    /// use rust_bert::xlnet::{XLNetConfig, XLNetForMultipleChoice};
    /// # fn main() -> anyhow::Result<()> {
    /// # let config_path = Path::new("path/to/config.json");
    /// # let vocab_path = Path::new("path/to/vocab.txt");
    /// # let device = Device::Cpu;
    /// # let vs = nn::VarStore::new(device);
    /// # let config = XLNetConfig::from_file(config_path);
    /// # let xlnet_model: XLNetForMultipleChoice = XLNetForMultipleChoice::new(&vs.root(), &config)?;
    /// let (batch_size, sequence_length) = (64, 128);
    /// let input_tensor = Tensor::rand(&[batch_size, sequence_length], (Int64, device));
    /// let attention_mask = Tensor::ones(&[batch_size, sequence_length], (Int64, device));
    /// let target_tensor = Tensor::ones(&[batch_size, sequence_length], (Int64, device));
    /// let target_mapping = Tensor::zeros(&[64, 1, 128], (Kind::Float, device));
    /// let _ = target_mapping.narrow(2, 3, 1).fill_(1.0);
    ///
    /// let model_output = no_grad(|| {
    ///     xlnet_model.forward_t(
    ///         Some(&input_tensor),
    ///         Some(&attention_mask),
    ///         None,
    ///         Some(&target_mapping),
    ///         None,
    ///         None,
    ///         None,
    ///         false
    ///     )
    /// });
    /// # Ok(())
    /// # }
    /// ```
    pub fn forward_t(
        &self,
        input_ids: Option<&Tensor>,
        attention_mask: Option<&Tensor>,
        old_layer_states: Option<Vec<Option<LayerState>>>,
        perm_mask: Option<&Tensor>,
        target_mapping: Option<&Tensor>,
        token_type_ids: Option<&Tensor>,
        input_embeds: Option<&Tensor>,
        train: bool,
    ) -> XLNetQuestionAnsweringOutput {
        let base_model_output = self
            .base_model
            .forward_t(
                input_ids,
                attention_mask,
                old_layer_states,
                perm_mask,
                target_mapping,
                token_type_ids,
                input_embeds,
                train,
            )
            .unwrap();

        let sequence_output = base_model_output.hidden_state.apply(&self.qa_outputs);
        let logits = sequence_output.split(1, -1);
        let (start_logits, end_logits) = (&logits[0], &logits[1]);
        let start_logits = start_logits.squeeze_dim(-1);
        let end_logits = end_logits.squeeze_dim(-1);

        XLNetQuestionAnsweringOutput {
            start_logits,
            end_logits,
            next_cache: base_model_output.next_cache,
            all_hidden_states: base_model_output.all_hidden_states,
            all_attentions: base_model_output.all_attentions,
        }
    }
}

/// Container for the XLNet model output.
pub struct XLNetModelOutput {
    /// Last hidden states from the model
    pub hidden_state: Tensor,
    /// Cached hiden layer states for generation tasks
    pub next_cache: Option<Vec<Option<LayerState>>>,
    /// Hidden states for all intermediate layers
    pub all_hidden_states: Option<Vec<(Tensor, Option<Tensor>)>>,
    /// Attention weights for all intermediate layers
    pub all_attentions: Option<Vec<(Tensor, Option<Tensor>)>>,
}

/// Container for the XLNet sequence classification model output.
pub struct XLNetSequenceClassificationOutput {
    /// Logits for each input (sequence) for each target class
    pub logits: Tensor,
    /// Cached hiden layer states for generation tasks
    pub next_cache: Option<Vec<Option<LayerState>>>,
    /// Hidden states for all intermediate layers
    pub all_hidden_states: Option<Vec<(Tensor, Option<Tensor>)>>,
    /// Attention weights for all intermediate layers
    pub all_attentions: Option<Vec<(Tensor, Option<Tensor>)>>,
}

/// Container for the XLNet token classification model output.
pub struct XLNetTokenClassificationOutput {
    /// Logits for each sequence item (token) for each target class
    pub logits: Tensor,
    /// Cached hiden layer states for generation tasks
    pub next_cache: Option<Vec<Option<LayerState>>>,
    /// Hidden states for all intermediate layers
    pub all_hidden_states: Option<Vec<(Tensor, Option<Tensor>)>>,
    /// Attention weights for all intermediate layers
    pub all_attentions: Option<Vec<(Tensor, Option<Tensor>)>>,
}

/// Container for the XLNet question answering model output.
pub struct XLNetQuestionAnsweringOutput {
    /// Logits for the start position for token of each input sequence
    pub start_logits: Tensor,
    /// Logits for the end position for token of each input sequence
    pub end_logits: Tensor,
    /// Cached hiden layer states for generation tasks
    pub next_cache: Option<Vec<Option<LayerState>>>,
    /// Hidden states for all intermediate layers
    pub all_hidden_states: Option<Vec<(Tensor, Option<Tensor>)>>,
    /// Attention weights for all intermediate layers
    pub all_attentions: Option<Vec<(Tensor, Option<Tensor>)>>,
}

/// # Language generation model based on the XLNet architecture
pub struct XLNetGenerator {
    model: XLNetLMHeadModel,
    tokenizer: TokenizerOption,
    var_store: nn::VarStore,
    generate_config: GenerateConfig,
    bos_token_id: Option<i64>,
    eos_token_ids: Option<Vec<i64>>,
    pad_token_id: Option<i64>,
    is_encoder_decoder: bool,
    vocab_size: i64,
    decoder_start_id: Option<i64>,
    max_position_embeddings: i64,
}

impl XLNetGenerator {
    /// Build a new `XLNetGenerator`
    ///
    /// # Arguments
    ///
    /// * `generate_config` - `GenerateConfig` object containing the resource references (model, vocabulary, configuration), generation options and device placement (CPU/GPU)
    ///
    /// # Example
    ///
    /// ```no_run
    /// # fn main() -> anyhow::Result<()> {
    /// use rust_bert::pipelines::generation_utils::GenerateConfig;
    /// use rust_bert::xlnet::XLNetGenerator;
    ///
    /// let generate_config = GenerateConfig {
    ///     max_length: Some(30),
    ///     do_sample: true,
    ///     num_beams: 5,
    ///     temperature: 1.1,
    ///     num_return_sequences: 3,
    ///     ..Default::default()
    /// };
    /// let xlnet_generator = XLNetGenerator::new(generate_config)?;
    /// # Ok(())
    /// # }
    /// ```
    pub fn new(generate_config: GenerateConfig) -> Result<XLNetGenerator, RustBertError> {
        let vocab_path = generate_config.vocab_resource.get_local_path()?;

        let tokenizer = TokenizerOption::from_file(
            ModelType::XLNet,
            vocab_path.to_str().unwrap(),
            None,
            false,
            true,
            None,
        )?;

        Self::new_with_tokenizer(generate_config, tokenizer)
    }

    pub fn new_with_tokenizer(
        generate_config: GenerateConfig,
        tokenizer: TokenizerOption,
    ) -> Result<XLNetGenerator, RustBertError> {
        let config_path = generate_config.config_resource.get_local_path()?;
        let weights_path = generate_config.model_resource.get_torch_local_path()?;
        let device = generate_config.device;

        generate_config.validate();
        let mut var_store = nn::VarStore::new(device);

        let config = XLNetConfig::from_file(config_path);
        let model = XLNetLMHeadModel::new(var_store.root(), &config);
        var_store.load(weights_path)?;

        let bos_token_id = Some(config.bos_token_id);
        let eos_token_ids = Some(vec![config.eos_token_id]);
        let pad_token_id = Some(config.pad_token_id);
        let is_encoder_decoder = false;
        let vocab_size = config.vocab_size;
        let decoder_start_id = None;
        // XLNet do not have an embedding matrix for position IDs and relies on trigonometric methods instead
        let max_position_embeddings = i64::MAX;

        Ok(XLNetGenerator {
            model,
            tokenizer,
            var_store,
            generate_config,
            bos_token_id,
            eos_token_ids,
            pad_token_id,
            is_encoder_decoder,
            vocab_size,
            decoder_start_id,
            max_position_embeddings,
        })
    }
}

impl PrivateLanguageGenerator for XLNetGenerator {
    fn _get_tokenizer(&self) -> &TokenizerOption {
        &self.tokenizer
    }
<<<<<<< HEAD
    fn get_device(&self) -> Device {
        self.var_store.device()
=======
    fn _get_tokenizer_mut(&mut self) -> &mut TokenizerOption {
        &mut self.tokenizer
    }
    fn get_var_store(&self) -> &nn::VarStore {
        &self.var_store
>>>>>>> f591dc30
    }
    fn get_var_store_mut(&mut self) -> Result<&mut nn::VarStore, RustBertError> {
        Ok(&mut self.var_store)
    }
    fn get_config(&self) -> &GenerateConfig {
        &self.generate_config
    }
    fn get_bos_id(&self) -> Option<i64> {
        self.bos_token_id
    }
    fn get_eos_ids(&self) -> Option<&Vec<i64>> {
        self.eos_token_ids.as_ref()
    }
    fn get_pad_id(&self) -> Option<i64> {
        self.pad_token_id
    }
    fn is_encoder_decoder(&self) -> bool {
        self.is_encoder_decoder
    }
    fn get_vocab_size(&self) -> i64 {
        self.vocab_size
    }
    fn get_decoder_start_id(&self) -> Option<i64> {
        self.decoder_start_id
    }

    fn get_max_positions_embeddings(&self) -> Option<i64> {
        Some(self.max_position_embeddings)
    }

    fn forward_t(
        &self,
        input_ids: Option<&Tensor>,
        layer_past: Cache,
        attention_mask: Option<&Tensor>,
        _token_type_ids: Option<&Tensor>,
        _position_ids: Option<&Tensor>,
        _input_embeds: Option<&Tensor>,
        _encoder_outputs: Option<&Tensor>,
        decoder_input_ids: Option<&Tensor>,
        train: bool,
    ) -> Result<LMModelOutput, RustBertError> {
        match layer_past {
            Cache::XLNetCache(layer_past) => self.model.forward_t(
                input_ids,
                None,
                layer_past,
                attention_mask,
                // For XLNet the decoder_input_ids are used as a placeholder for the target mapping
                decoder_input_ids,
                None,
                None,
                train,
            ),
            Cache::None => self.model.forward_t(
                input_ids,
                None,
                None,
                attention_mask,
                // For XLNet the decoder_input_ids are used as a placeholder for the target mapping
                decoder_input_ids,
                None,
                None,
                train,
            ),
            _ => Err(RustBertError::ValueError(
                "Cache not compatible with XLNet Model".into(),
            )),
        }
    }

    fn prepare_inputs_for_generation<'a>(
        &self,
        input_ids: Tensor,
        _encoder_outputs: Option<&'a Tensor>,
        past: Cache,
        _attention_mask: Tensor,
    ) -> PreparedInput<'a> {
        let effective_batch_size = input_ids.size()[0];
        let sequence_length = input_ids.size()[1];
        let dummy_token =
            Tensor::zeros([effective_batch_size, 1], (Kind::Int64, input_ids.device()));
        let offset = 2i64;
        let input_ids = match &past {
            Cache::XLNetCache(past) => {
                if past.is_some() {
                    Tensor::cat(
                        &[
                            input_ids.slice(1, sequence_length - offset, sequence_length, 1),
                            dummy_token,
                        ],
                        1,
                    )
                } else {
                    Tensor::cat(&[input_ids, dummy_token], 1)
                }
            }
            _ => Tensor::cat(&[input_ids, dummy_token], 1),
        };
        let sequence_length = input_ids.size()[1];
        let perm_mask = Tensor::zeros(
            [effective_batch_size, sequence_length, sequence_length],
            (Kind::Float, input_ids.device()),
        );
        let _ = perm_mask.narrow(2, sequence_length - 1, 1).fill_(1.0);

        let target_mapping = Tensor::zeros(
            [effective_batch_size, 1, sequence_length],
            (Kind::Float, input_ids.device()),
        );
        let _ = target_mapping.narrow(2, sequence_length - 1, 1).fill_(1.0);

        match past {
            Cache::XLNetCache(past) => {
                if let Some(past) = past {
                    let past = if let Some(first_past) = &past[0] {
                        let past_len = first_past.prev_content.size()[0];
                        past.iter()
                            .map(|old_layer_state| {
                                Some(LayerState {
                                    prev_content: old_layer_state
                                        .as_ref()
                                        .unwrap()
                                        .prev_content
                                        .slice(0, 0, past_len - offset, 1),
                                })
                            })
                            .collect()
                    } else {
                        past
                    };
                    PreparedInput {
                        prepared_input: Some(input_ids),
                        prepared_attention_mask: Some(perm_mask),
                        prepared_encoder_output: None,
                        prepared_decoder_input: Some(target_mapping),
                        prepared_position_ids: None,
                        prepared_past: Cache::XLNetCache(Some(past)),
                    }
                } else {
                    PreparedInput {
                        prepared_input: Some(input_ids),
                        prepared_attention_mask: Some(perm_mask),
                        prepared_encoder_output: None,
                        prepared_decoder_input: Some(target_mapping),
                        prepared_position_ids: None,
                        prepared_past: Cache::XLNetCache(None),
                    }
                }
            }
            Cache::None => PreparedInput {
                prepared_input: Some(input_ids),
                prepared_attention_mask: Some(perm_mask),
                prepared_encoder_output: None,
                prepared_decoder_input: Some(target_mapping),
                prepared_position_ids: None,
                prepared_past: Cache::XLNetCache(None),
            },
            _ => panic!("Cache type incompatible with XLNet"),
        }
    }

    fn reorder_cache(
        &self,
        past: &mut Cache,
        _encoder_outputs: Option<Tensor>,
        beam_indices: &Tensor,
    ) -> Option<Tensor> {
        match past {
            Cache::XLNetCache(old_cache_option) => match old_cache_option {
                Some(old_cache) => {
                    for layer_state in old_cache.iter_mut() {
                        if layer_state.is_some() {
                            layer_state.as_mut().unwrap().reorder_cache(beam_indices)
                        };
                    }
                    None
                }
                None => None,
            },
            Cache::None => None,
            _ => {
                panic!("Invalid cache for XLNet model");
            }
        }
    }
}

impl LanguageGenerator for XLNetGenerator {}<|MERGE_RESOLUTION|>--- conflicted
+++ resolved
@@ -1592,16 +1592,11 @@
     fn _get_tokenizer(&self) -> &TokenizerOption {
         &self.tokenizer
     }
-<<<<<<< HEAD
+    fn _get_tokenizer_mut(&mut self) -> &mut TokenizerOption {
+        &mut self.tokenizer
+    }
     fn get_device(&self) -> Device {
         self.var_store.device()
-=======
-    fn _get_tokenizer_mut(&mut self) -> &mut TokenizerOption {
-        &mut self.tokenizer
-    }
-    fn get_var_store(&self) -> &nn::VarStore {
-        &self.var_store
->>>>>>> f591dc30
     }
     fn get_var_store_mut(&mut self) -> Result<&mut nn::VarStore, RustBertError> {
         Ok(&mut self.var_store)
