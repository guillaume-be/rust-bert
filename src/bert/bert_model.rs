// Copyright 2019-present, the HuggingFace Inc. team, The Google AI Language Team and Facebook, Inc.
// Copyright (c) 2018, NVIDIA CORPORATION.  All rights reserved.
// Copyright 2019 Guillaume Becquin
// Licensed under the Apache License, Version 2.0 (the "License");
// you may not use this file except in compliance with the License.
// You may obtain a copy of the License at
//     http://www.apache.org/licenses/LICENSE-2.0
// Unless required by applicable law or agreed to in writing, software
// distributed under the License is distributed on an "AS IS" BASIS,
// WITHOUT WARRANTIES OR CONDITIONS OF ANY KIND, either express or implied.
// See the License for the specific language governing permissions and
// limitations under the License.

use crate::bert::encoder::{BertEncoder, BertPooler};
use crate::common::activations::Activation;
use crate::common::dropout::Dropout;
use crate::common::embeddings::get_shape_and_device_from_ids_embeddings_pair;
use crate::common::linear::{linear_no_bias, LinearNoBias};
use crate::{
    bert::embeddings::{BertEmbedding, BertEmbeddings},
    common::activations::TensorFunction,
};
use crate::{Config, RustBertError};
use serde::{Deserialize, Serialize};
use std::borrow::Borrow;
use std::collections::HashMap;
use tch::nn::Init;
use tch::{nn, Kind, Tensor};

/// # BERT Pretrained model weight files
pub struct BertModelResources;

/// # BERT Pretrained model config files
pub struct BertConfigResources;

/// # BERT Pretrained model vocab files
pub struct BertVocabResources;

impl BertModelResources {
    /// Shared under Apache 2.0 license by the Google team at <https://github.com/google-research/bert>. Modified with conversion to C-array format.
    pub const BERT: (&'static str, &'static str) = (
        "bert/model",
        "https://huggingface.co/bert-base-uncased/resolve/main/rust_model.ot",
    );
    /// Shared under MIT license by the MDZ Digital Library team at the Bavarian State Library at <https://github.com/dbmdz/berts>. Modified with conversion to C-array format.
    pub const BERT_NER: (&'static str, &'static str) = (
        "bert-ner/model",
        "https://huggingface.co/dbmdz/bert-large-cased-finetuned-conll03-english/resolve/main/rust_model.ot",
    );
    /// Shared under Apache 2.0 license by Hugging Face Inc at <https://github.com/huggingface/transformers/tree/master/examples/question-answering>. Modified with conversion to C-array format.
    pub const BERT_QA: (&'static str, &'static str) = (
        "bert-qa/model",
        "https://huggingface.co/bert-large-cased-whole-word-masking-finetuned-squad/resolve/main/rust_model.ot",
    );
    /// Shared under Apache 2.0 license at <https://huggingface.co/sentence-transformers/bert-base-nli-mean-tokens>. Modified with conversion to C-array format.
    pub const BERT_BASE_NLI_MEAN_TOKENS: (&'static str, &'static str) = (
        "bert-base-nli-mean-tokens/model",
        "https://huggingface.co/sentence-transformers/bert-base-nli-mean-tokens/resolve/main/rust_model.ot",
    );
    /// Shared under Apache 2.0 license at <https://huggingface.co/sentence-transformers/all-MiniLM-L12-v2>. Modified with conversion to C-array format.
    pub const ALL_MINI_LM_L12_V2: (&'static str, &'static str) = (
        "all-mini-lm-l12-v2/model",
        "https://huggingface.co/sentence-transformers/all-MiniLM-L12-v2/resolve/main/rust_model.ot",
    );
}

impl BertConfigResources {
    /// Shared under Apache 2.0 license by the Google team at <https://github.com/google-research/bert>. Modified with conversion to C-array format.
    pub const BERT: (&'static str, &'static str) = (
        "bert/config",
        "https://huggingface.co/bert-base-uncased/resolve/main/config.json",
    );
    /// Shared under MIT license by the MDZ Digital Library team at the Bavarian State Library at <https://github.com/dbmdz/berts>. Modified with conversion to C-array format.
    pub const BERT_NER: (&'static str, &'static str) = (
        "bert-ner/config",
        "https://huggingface.co/dbmdz/bert-large-cased-finetuned-conll03-english/resolve/main/config.json",
    );
    /// Shared under Apache 2.0 license by Hugging Face Inc at <https://github.com/huggingface/transformers/tree/master/examples/question-answering>. Modified with conversion to C-array format.
    pub const BERT_QA: (&'static str, &'static str) = (
        "bert-qa/config",
        "https://huggingface.co/bert-large-cased-whole-word-masking-finetuned-squad/resolve/main/config.json",
    );
    /// Shared under Apache 2.0 license at <https://huggingface.co/sentence-transformers/bert-base-nli-mean-tokens>. Modified with conversion to C-array format.
    pub const BERT_BASE_NLI_MEAN_TOKENS: (&'static str, &'static str) = (
        "bert-base-nli-mean-tokens/config",
        "https://huggingface.co/sentence-transformers/bert-base-nli-mean-tokens/resolve/main/config.json",
    );
    /// Shared under Apache 2.0 license at <https://huggingface.co/sentence-transformers/all-MiniLM-L12-v2>. Modified with conversion to C-array format.
    pub const ALL_MINI_LM_L12_V2: (&'static str, &'static str) = (
        "all-mini-lm-l12-v2/config",
        "https://huggingface.co/sentence-transformers/all-MiniLM-L12-v2/resolve/main/config.json",
    );
}

impl BertVocabResources {
    /// Shared under Apache 2.0 license by the Google team at <https://github.com/google-research/bert>. Modified with conversion to C-array format.
    pub const BERT: (&'static str, &'static str) = (
        "bert/vocab",
        "https://huggingface.co/bert-base-uncased/resolve/main/vocab.txt",
    );
    /// Shared under MIT license by the MDZ Digital Library team at the Bavarian State Library at <https://github.com/dbmdz/berts>. Modified with conversion to C-array format.
    pub const BERT_NER: (&'static str, &'static str) = (
        "bert-ner/vocab",
        "https://huggingface.co/dbmdz/bert-large-cased-finetuned-conll03-english/resolve/main/vocab.txt",
    );
    /// Shared under Apache 2.0 license by Hugging Face Inc at <https://github.com/huggingface/transformers/tree/master/examples/question-answering>. Modified with conversion to C-array format.
    pub const BERT_QA: (&'static str, &'static str) = (
        "bert-qa/vocab",
        "https://huggingface.co/bert-large-cased-whole-word-masking-finetuned-squad/resolve/main/vocab.txt",
    );
    /// Shared under Apache 2.0 license at <https://huggingface.co/sentence-transformers/bert-base-nli-mean-tokens>. Modified with conversion to C-array format.
    pub const BERT_BASE_NLI_MEAN_TOKENS: (&'static str, &'static str) = (
        "bert-base-nli-mean-tokens/vocab",
        "https://huggingface.co/sentence-transformers/bert-base-nli-mean-tokens/resolve/main/vocab.txt",
    );
    /// Shared under Apache 2.0 license at <https://huggingface.co/sentence-transformers/all-MiniLM-L12-v2>. Modified with conversion to C-array format.
    pub const ALL_MINI_LM_L12_V2: (&'static str, &'static str) = (
        "all-mini-lm-l12-v2/vocab",
        "https://huggingface.co/sentence-transformers/all-MiniLM-L12-v2/resolve/main/vocab.txt",
    );
}

#[derive(Debug, Serialize, Deserialize, Clone)]
/// # BERT model configuration
/// Defines the BERT model architecture (e.g. number of layers, hidden layer size, label mapping...)
pub struct BertConfig {
    pub hidden_act: Activation,
    pub attention_probs_dropout_prob: f64,
    pub hidden_dropout_prob: f64,
    pub hidden_size: i64,
    pub initializer_range: f32,
    pub intermediate_size: i64,
    pub max_position_embeddings: i64,
    pub num_attention_heads: i64,
    pub num_hidden_layers: i64,
    pub type_vocab_size: i64,
    pub vocab_size: i64,
    pub output_attentions: Option<bool>,
    pub output_hidden_states: Option<bool>,
    pub is_decoder: Option<bool>,
    pub id2label: Option<HashMap<i64, String>>,
    pub label2id: Option<HashMap<String, i64>>,
}

impl Config for BertConfig {}

impl Default for BertConfig {
    fn default() -> Self {
        BertConfig {
            hidden_act: Activation::gelu,
            attention_probs_dropout_prob: 0.1,
            hidden_dropout_prob: 0.1,
            hidden_size: 768,
            initializer_range: 0.02,
            intermediate_size: 3072,
            max_position_embeddings: 512,
            num_attention_heads: 12,
            num_hidden_layers: 12,
            type_vocab_size: 2,
            vocab_size: 30522,
            output_attentions: None,
            output_hidden_states: None,
            is_decoder: None,
            id2label: None,
            label2id: None,
        }
    }
}

/// # BERT Base model
/// Base architecture for BERT models. Task-specific models will be built from this common base model
/// It is made of the following blocks:
/// - `embeddings`: `token`, `position` and `segment_id` embeddings
/// - `encoder`: Encoder (transformer) made of a vector of layers. Each layer is made of a self-attention layer, an intermediate (linear) and output (linear + layer norm) layers
/// - `pooler`: linear layer applied to the first element of the sequence (*MASK* token)
/// - `is_decoder`: Flag indicating if the model is used as a decoder. If set to true, a causal mask will be applied to hide future positions that should not be attended to.
pub struct BertModel<T: BertEmbedding> {
    embeddings: T,
    encoder: BertEncoder,
    pooler: Option<BertPooler>,
    is_decoder: bool,
}

/// Defines the implementation of the BertModel. The BERT model shares many similarities with RoBERTa, main difference being the embeddings.
/// Therefore the forward pass of the model is shared and the type of embedding used is abstracted away. This allows to create
/// `BertModel<RobertaEmbeddings>` or `BertModel<BertEmbeddings>` for each model type.
impl<T: BertEmbedding> BertModel<T> {
    /// Build a new `BertModel`
    ///
    /// # Arguments
    ///
    /// * `p` - Variable store path for the root of the BERT model
    /// * `config` - `BertConfig` object defining the model architecture and decoder status
    ///
    /// # Example
    ///
    /// ```no_run
    /// use rust_bert::bert::{BertConfig, BertEmbeddings, BertModel};
    /// use rust_bert::Config;
    /// use std::path::Path;
    /// use tch::{nn, Device};
    ///
    /// let config_path = Path::new("path/to/config.json");
    /// let device = Device::Cpu;
    /// let p = nn::VarStore::new(device);
    /// let config = BertConfig::from_file(config_path);
    /// let bert: BertModel<BertEmbeddings> = BertModel::new(&p.root() / "bert", &config);
    /// ```
    pub fn new<'p, P>(p: P, config: &BertConfig) -> BertModel<T>
    where
        P: Borrow<nn::Path<'p>>,
    {
        let p = p.borrow();

        let is_decoder = config.is_decoder.unwrap_or(false);
        let embeddings = T::new(p / "embeddings", config);
        let encoder = BertEncoder::new(p / "encoder", config);
        let pooler = Some(BertPooler::new(p / "pooler", config));

        BertModel {
            embeddings,
            encoder,
            pooler,
            is_decoder,
        }
    }

    /// Build a new `BertModel` with an optional Pooling layer
    ///
    /// # Arguments
    ///
    /// * `p` - Variable store path for the root of the BERT model
    /// * `config` - `BertConfig` object defining the model architecture and decoder status
    /// * `add_pooling_layer` - Enable/Disable an optional pooling layer at the end of the model
    ///
    /// # Example
    ///
    /// ```no_run
    /// use rust_bert::bert::{BertConfig, BertEmbeddings, BertModel};
    /// use rust_bert::Config;
    /// use std::path::Path;
    /// use tch::{nn, Device};
    ///
    /// let config_path = Path::new("path/to/config.json");
    /// let device = Device::Cpu;
    /// let p = nn::VarStore::new(device);
    /// let config = BertConfig::from_file(config_path);
    /// let bert: BertModel<BertEmbeddings> =
    ///     BertModel::new_with_optional_pooler(&p.root() / "bert", &config, false);
    /// ```
    pub fn new_with_optional_pooler<'p, P>(
        p: P,
        config: &BertConfig,
        add_pooling_layer: bool,
    ) -> BertModel<T>
    where
        P: Borrow<nn::Path<'p>>,
    {
        let p = p.borrow();

        let is_decoder = config.is_decoder.unwrap_or(false);
        let embeddings = T::new(p / "embeddings", config);
        let encoder = BertEncoder::new(p / "encoder", config);

        let pooler = {
            if add_pooling_layer {
                Some(BertPooler::new(p / "pooler", config))
            } else {
                None
            }
        };

        BertModel {
            embeddings,
            encoder,
            pooler,
            is_decoder,
        }
    }

    /// Forward pass through the model
    ///
    /// # Arguments
    ///
    /// * `input_ids` - Optional input tensor of shape (*batch size*, *sequence_length*). If None, pre-computed embeddings must be provided (see `input_embeds`)
    /// * `mask` - Optional mask of shape (*batch size*, *sequence_length*). Masked position have value 0, non-masked value 1. If None set to 1
    /// * `token_type_ids` - Optional segment id of shape (*batch size*, *sequence_length*). Convention is value of 0 for the first sentence (incl. *SEP*) and 1 for the second sentence. If None set to 0.
    /// * `position_ids` - Optional position ids of shape (*batch size*, *sequence_length*). If None, will be incremented from 0.
    /// * `input_embeds` - Optional pre-computed input embeddings of shape (*batch size*, *sequence_length*, *hidden_size*). If None, input ids must be provided (see `input_ids`)
    /// * `encoder_hidden_states` - Optional encoder hidden state of shape (*batch size*, *encoder_sequence_length*, *hidden_size*). If the model is defined as a decoder and the `encoder_hidden_states` is not None, used in the cross-attention layer as keys and values (query from the decoder).
    /// * `encoder_mask` - Optional encoder attention mask of shape (*batch size*, *encoder_sequence_length*). If the model is defined as a decoder and the `encoder_hidden_states` is not None, used to mask encoder values. Positions with value 0 will be masked.
    /// * `train` - boolean flag to turn on/off the dropout layers in the model. Should be set to false for inference.
    ///
    /// # Returns
    ///
    /// * `BertOutput` containing:
    ///   - `hidden_state` - `Tensor` of shape (*batch size*, *sequence_length*, *hidden_size*)
    ///   - `pooled_output` - `Tensor` of shape (*batch size*, *hidden_size*)
    ///   - `all_hidden_states` - `Option<Vec<Tensor>>` of length *num_hidden_layers* with shape (*batch size*, *sequence_length*, *hidden_size*)
    ///   - `all_attentions` - `Option<Vec<Tensor>>` of length *num_hidden_layers* with shape (*batch size*, *sequence_length*, *hidden_size*)
    ///
    /// # Example
    ///
    /// ```no_run
    /// # use rust_bert::bert::{BertModel, BertConfig, BertEmbeddings};
    /// # use tch::{nn, Device, Tensor, no_grad, Kind};
    /// # use rust_bert::Config;
    /// # use std::path::Path;
    /// # let config_path = Path::new("path/to/config.json");
    /// # let device = Device::Cpu;
    /// # let vs = nn::VarStore::new(device);
    /// # let config = BertConfig::from_file(config_path);
    /// # let bert_model: BertModel<BertEmbeddings> = BertModel::new(&vs.root(), &config);
    /// let (batch_size, sequence_length) = (64, 128);
    /// let input_tensor = Tensor::rand(&[batch_size, sequence_length], (Kind::Int64, device));
    /// let mask = Tensor::zeros(&[batch_size, sequence_length], (Kind::Int64, device));
    /// let token_type_ids = Tensor::zeros(&[batch_size, sequence_length], (Kind::Int64, device));
    /// let position_ids = Tensor::arange(sequence_length, (Kind::Int64, device))
    ///     .expand(&[batch_size, sequence_length], true);
    ///
    /// let model_output = no_grad(|| {
    ///     bert_model
    ///         .forward_t(
    ///             Some(&input_tensor),
    ///             Some(&mask),
    ///             Some(&token_type_ids),
    ///             Some(&position_ids),
    ///             None,
    ///             None,
    ///             None,
    ///             false,
    ///         )
    ///         .unwrap()
    /// });
    /// ```
    pub fn forward_t(
        &self,
        input_ids: Option<&Tensor>,
        mask: Option<&Tensor>,
        token_type_ids: Option<&Tensor>,
        position_ids: Option<&Tensor>,
        input_embeds: Option<&Tensor>,
        encoder_hidden_states: Option<&Tensor>,
        encoder_mask: Option<&Tensor>,
        train: bool,
    ) -> Result<BertModelOutput, RustBertError> {
        let (input_shape, device) =
            get_shape_and_device_from_ids_embeddings_pair(input_ids, input_embeds)?;

        let calc_mask = Tensor::ones(&input_shape, (Kind::Int8, device));
        let mask = mask.unwrap_or(&calc_mask);

        let extended_attention_mask = match mask.dim() {
            3 => mask.unsqueeze(1),
            2 => {
                if self.is_decoder {
                    let seq_ids = Tensor::arange(input_shape[1], (Kind::Int8, device));
                    let causal_mask = seq_ids.unsqueeze(0).unsqueeze(0).repeat(&[
                        input_shape[0],
                        input_shape[1],
                        1,
                    ]);
                    let causal_mask = causal_mask.le_tensor(&seq_ids.unsqueeze(0).unsqueeze(-1));
                    causal_mask * mask.unsqueeze(1).unsqueeze(1)
                } else {
                    mask.unsqueeze(1).unsqueeze(1)
                }
            }
            _ => {
                return Err(RustBertError::ValueError(
                    "Invalid attention mask dimension, must be 2 or 3".into(),
                ));
            }
        };

        let embedding_output = self.embeddings.forward_t(
            input_ids,
            token_type_ids,
            position_ids,
            input_embeds,
            train,
        )?;

        let extended_attention_mask: Tensor =
            ((extended_attention_mask.ones_like() - extended_attention_mask) * -10000.0)
                .to_kind(embedding_output.kind());

        let encoder_extended_attention_mask: Option<Tensor> =
            if self.is_decoder & encoder_hidden_states.is_some() {
                let encoder_hidden_states = encoder_hidden_states.as_ref().unwrap();
                let encoder_hidden_states_shape = encoder_hidden_states.size();
                let encoder_mask = match encoder_mask {
                    Some(value) => value.copy(),
                    None => Tensor::ones(
                        &[
                            encoder_hidden_states_shape[0],
                            encoder_hidden_states_shape[1],
                        ],
                        (Kind::Int8, device),
                    ),
                };
                match encoder_mask.dim() {
                    2 => Some(encoder_mask.unsqueeze(1).unsqueeze(1)),
                    3 => Some(encoder_mask.unsqueeze(1)),
                    _ => {
                        return Err(RustBertError::ValueError(
                            "Invalid attention mask dimension, must be 2 or 3".into(),
                        ));
                    }
                }
            } else {
                None
            };

        let encoder_output = self.encoder.forward_t(
            &embedding_output,
            Some(&extended_attention_mask),
            encoder_hidden_states,
            encoder_extended_attention_mask.as_ref(),
            train,
        );

        let pooled_output = self
            .pooler
            .as_ref()
            .map(|pooler| pooler.forward(&encoder_output.hidden_state));

        Ok(BertModelOutput {
            hidden_state: encoder_output.hidden_state,
            pooled_output,
            all_hidden_states: encoder_output.all_hidden_states,
            all_attentions: encoder_output.all_attentions,
        })
    }
}

pub struct BertPredictionHeadTransform {
    dense: nn::Linear,
    activation: TensorFunction,
    layer_norm: nn::LayerNorm,
}

impl BertPredictionHeadTransform {
    pub fn new<'p, P>(p: P, config: &BertConfig) -> BertPredictionHeadTransform
    where
        P: Borrow<nn::Path<'p>>,
    {
        let p = p.borrow();

        let dense = nn::linear(
            p / "dense",
            config.hidden_size,
            config.hidden_size,
            Default::default(),
        );
        let activation = config.hidden_act.get_function();
        let layer_norm_config = nn::LayerNormConfig {
            eps: 1e-12,
            ..Default::default()
        };
        let layer_norm =
            nn::layer_norm(p / "LayerNorm", vec![config.hidden_size], layer_norm_config);

        BertPredictionHeadTransform {
            dense,
            activation,
            layer_norm,
        }
    }

    pub fn forward(&self, hidden_states: &Tensor) -> Tensor {
        self.activation.get_fn()(&hidden_states.apply(&self.dense)).apply(&self.layer_norm)
    }
}

pub struct BertLMPredictionHead {
    transform: BertPredictionHeadTransform,
    decoder: LinearNoBias,
    bias: Tensor,
}

impl BertLMPredictionHead {
    pub fn new<'p, P>(p: P, config: &BertConfig) -> BertLMPredictionHead
    where
        P: Borrow<nn::Path<'p>>,
    {
        let p = p.borrow() / "predictions";
        let transform = BertPredictionHeadTransform::new(&p / "transform", config);
        let decoder = linear_no_bias(
            &p / "decoder",
            config.hidden_size,
            config.vocab_size,
            Default::default(),
        );
        let bias = p.var("bias", &[config.vocab_size], Init::KaimingUniform);

        BertLMPredictionHead {
            transform,
            decoder,
            bias,
        }
    }

    pub fn forward(&self, hidden_states: &Tensor) -> Tensor {
        self.transform.forward(hidden_states).apply(&self.decoder) + &self.bias
    }
}

/// # BERT for masked language model
/// Base BERT model with a masked language model head to predict missing tokens, for example `"Looks like one [MASK] is missing" -> "person"`
/// It is made of the following blocks:
/// - `bert`: Base BertModel
/// - `cls`: BERT LM prediction head
pub struct BertForMaskedLM {
    bert: BertModel<BertEmbeddings>,
    cls: BertLMPredictionHead,
}

impl BertForMaskedLM {
    /// Build a new `BertForMaskedLM`
    ///
    /// # Arguments
    ///
    /// * `p` - Variable store path for the root of the BertForMaskedLM model
    /// * `config` - `BertConfig` object defining the model architecture and vocab size
    ///
    /// # Example
    ///
    /// ```no_run
    /// use rust_bert::bert::{BertConfig, BertForMaskedLM};
    /// use rust_bert::Config;
    /// use std::path::Path;
    /// use tch::{nn, Device};
    ///
    /// let config_path = Path::new("path/to/config.json");
    /// let device = Device::Cpu;
    /// let p = nn::VarStore::new(device);
    /// let config = BertConfig::from_file(config_path);
    /// let bert = BertForMaskedLM::new(&p.root() / "bert", &config);
    /// ```
    pub fn new<'p, P>(p: P, config: &BertConfig) -> BertForMaskedLM
    where
        P: Borrow<nn::Path<'p>>,
    {
        let p = p.borrow();

        let bert = BertModel::new(p / "bert", config);
        let cls = BertLMPredictionHead::new(p / "cls", config);

        BertForMaskedLM { bert, cls }
    }

    /// Forward pass through the model
    ///
    /// # Arguments
    ///
    /// * `input_ids` - Optional input tensor of shape (*batch size*, *sequence_length*). If None, pre-computed embeddings must be provided (see *input_embeds*)
    /// * `mask` - Optional mask of shape (*batch size*, *sequence_length*). Masked position have value 0, non-masked value 1. If None set to 1
    /// * `token_type_ids` -Optional segment id of shape (*batch size*, *sequence_length*). Convention is value of 0 for the first sentence (incl. *SEP*) and 1 for the second sentence. If None set to 0.
    /// * `position_ids` - Optional position ids of shape (*batch size*, *sequence_length*). If None, will be incremented from 0.
    /// * `input_embeds` - Optional pre-computed input embeddings of shape (*batch size*, *sequence_length*, *hidden_size*). If None, input ids must be provided (see *input_ids*)
    /// * `encoder_hidden_states` - Optional encoder hidden state of shape (*batch size*, *encoder_sequence_length*, *hidden_size*). If the model is defined as a decoder and the *encoder_hidden_states* is not None, used in the cross-attention layer as keys and values (query from the decoder).
    /// * `encoder_mask` - Optional encoder attention mask of shape (*batch size*, *encoder_sequence_length*). If the model is defined as a decoder and the *encoder_hidden_states* is not None, used to mask encoder values. Positions with value 0 will be masked.
    /// * `train` - boolean flag to turn on/off the dropout layers in the model. Should be set to false for inference.
    ///
    /// # Returns
    ///
    /// * `BertMaskedLMOutput` containing:
    ///   - `prediction_scores` - `Tensor` of shape (*batch size*, *sequence_length*, *vocab_size*)
    ///   - `all_hidden_states` - `Option<Vec<Tensor>>` of length *num_hidden_layers* with shape (*batch size*, *sequence_length*, *hidden_size*)
    ///   - `all_attentions` - `Option<Vec<Tensor>>` of length *num_hidden_layers* with shape (*batch size*, *sequence_length*, *hidden_size*)
    ///
    /// # Example
    ///
    /// ```no_run
    /// # use rust_bert::bert::{BertForMaskedLM, BertConfig};
    /// # use tch::{nn, Device, Tensor, no_grad, Kind};
    /// # use rust_bert::Config;
    /// # use std::path::Path;
    /// # let config_path = Path::new("path/to/config.json");
    /// # let device = Device::Cpu;
    /// # let vs = nn::VarStore::new(device);
    /// # let config = BertConfig::from_file(config_path);
    /// # let bert_model = BertForMaskedLM::new(&vs.root(), &config);
    /// let (batch_size, sequence_length) = (64, 128);
    /// let input_tensor = Tensor::rand(&[batch_size, sequence_length], (Kind::Int64, device));
    /// let mask = Tensor::zeros(&[batch_size, sequence_length], (Kind::Int64, device));
    /// let token_type_ids = Tensor::zeros(&[batch_size, sequence_length], (Kind::Int64, device));
    /// let position_ids = Tensor::arange(sequence_length, (Kind::Int64, device))
    ///     .expand(&[batch_size, sequence_length], true);
    ///
    /// let model_output = no_grad(|| {
    ///     bert_model.forward_t(
    ///         Some(&input_tensor),
    ///         Some(&mask),
    ///         Some(&token_type_ids),
    ///         Some(&position_ids),
    ///         None,
    ///         None,
    ///         None,
    ///         false,
    ///     )
    /// });
    /// ```
    pub fn forward_t(
        &self,
        input_ids: Option<&Tensor>,
        mask: Option<&Tensor>,
        token_type_ids: Option<&Tensor>,
        position_ids: Option<&Tensor>,
        input_embeds: Option<&Tensor>,
        encoder_hidden_states: Option<&Tensor>,
        encoder_mask: Option<&Tensor>,
        train: bool,
    ) -> BertMaskedLMOutput {
        let base_model_output = self
            .bert
            .forward_t(
                input_ids,
                mask,
                token_type_ids,
                position_ids,
                input_embeds,
                encoder_hidden_states,
                encoder_mask,
                train,
            )
            .unwrap();

        let prediction_scores = self.cls.forward(&base_model_output.hidden_state);
        BertMaskedLMOutput {
            prediction_scores,
            all_hidden_states: base_model_output.all_hidden_states,
            all_attentions: base_model_output.all_attentions,
        }
    }
}

/// # BERT for sequence classification
/// Base BERT model with a classifier head to perform sentence or document-level classification
/// It is made of the following blocks:
/// - `bert`: Base BertModel
/// - `classifier`: BERT linear layer for classification
pub struct BertForSequenceClassification {
    bert: BertModel<BertEmbeddings>,
    dropout: Dropout,
    classifier: nn::Linear,
}

impl BertForSequenceClassification {
    /// Build a new `BertForSequenceClassification`
    ///
    /// # Arguments
    ///
    /// * `p` - Variable store path for the root of the BertForSequenceClassification model
    /// * `config` - `BertConfig` object defining the model architecture and number of classes
    ///
    /// # Example
    ///
    /// ```no_run
    /// use rust_bert::bert::{BertConfig, BertForSequenceClassification};
    /// use rust_bert::Config;
    /// use std::path::Path;
    /// use tch::{nn, Device};
    ///
    /// let config_path = Path::new("path/to/config.json");
    /// let device = Device::Cpu;
    /// let p = nn::VarStore::new(device);
    /// let config = BertConfig::from_file(config_path);
    /// let bert = BertForSequenceClassification::new(&p.root() / "bert", &config);
    /// ```
    pub fn new<'p, P>(p: P, config: &BertConfig) -> BertForSequenceClassification
    where
        P: Borrow<nn::Path<'p>>,
    {
        let p = p.borrow();

        let bert = BertModel::new(p / "bert", config);
        let dropout = Dropout::new(config.hidden_dropout_prob);
        let num_labels = config
            .id2label
            .as_ref()
            .expect("num_labels not provided in configuration")
            .len() as i64;
        let classifier = nn::linear(
            p / "classifier",
            config.hidden_size,
            num_labels,
            Default::default(),
        );

        BertForSequenceClassification {
            bert,
            dropout,
            classifier,
        }
    }

    /// Forward pass through the model
    ///
    /// # Arguments
    ///
    /// * `input_ids` - Optional input tensor of shape (*batch size*, *sequence_length*). If None, pre-computed embeddings must be provided (see `input_embeds`)
    /// * `mask` - Optional mask of shape (*batch size*, *sequence_length*). Masked position have value 0, non-masked value 1. If None set to 1
    /// * `token_type_ids` -Optional segment id of shape (*batch size*, *sequence_length*). Convention is value of 0 for the first sentence (incl. *SEP*) and 1 for the second sentence. If None set to 0.
    /// * `position_ids` - Optional position ids of shape (*batch size*, *sequence_length*). If None, will be incremented from 0.
    /// * `input_embeds` - Optional pre-computed input embeddings of shape (*batch size*, *sequence_length*, *hidden_size*). If None, input ids must be provided (see `input_ids`)
    /// * `train` - boolean flag to turn on/off the dropout layers in the model. Should be set to false for inference.
    ///
    /// # Returns
    ///
    /// * `BertSequenceClassificationOutput` containing:
    ///   - `logits` - `Tensor` of shape (*batch size*, *num_labels*)
    ///   - `all_hidden_states` - `Option<Vec<Tensor>>` of length *num_hidden_layers* with shape (*batch size*, *sequence_length*, *hidden_size*)
    ///   - `all_attentions` - `Option<Vec<Tensor>>` of length *num_hidden_layers* with shape (*batch size*, *sequence_length*, *hidden_size*)
    ///
    /// # Example
    ///
    /// ```no_run
    /// # use rust_bert::bert::{BertForSequenceClassification, BertConfig};
    /// # use tch::{nn, Device, Tensor, no_grad, Kind};
    /// # use rust_bert::Config;
    /// # use std::path::Path;
    /// # let config_path = Path::new("path/to/config.json");
    /// # let device = Device::Cpu;
    /// # let vs = nn::VarStore::new(device);
    /// # let config = BertConfig::from_file(config_path);
    /// # let bert_model = BertForSequenceClassification::new(&vs.root(), &config);
    /// let (batch_size, sequence_length) = (64, 128);
    /// let input_tensor = Tensor::rand(&[batch_size, sequence_length], (Kind::Int64, device));
    /// let mask = Tensor::zeros(&[batch_size, sequence_length], (Kind::Int64, device));
    /// let token_type_ids = Tensor::zeros(&[batch_size, sequence_length], (Kind::Int64, device));
    /// let position_ids = Tensor::arange(sequence_length, (Kind::Int64, device))
    ///     .expand(&[batch_size, sequence_length], true);
    ///
    /// let model_output = no_grad(|| {
    ///     bert_model.forward_t(
    ///         Some(&input_tensor),
    ///         Some(&mask),
    ///         Some(&token_type_ids),
    ///         Some(&position_ids),
    ///         None,
    ///         false,
    ///     )
    /// });
    /// ```
    pub fn forward_t(
        &self,
        input_ids: Option<&Tensor>,
        mask: Option<&Tensor>,
        token_type_ids: Option<&Tensor>,
        position_ids: Option<&Tensor>,
        input_embeds: Option<&Tensor>,
        train: bool,
    ) -> BertSequenceClassificationOutput {
        let base_model_output = self
            .bert
            .forward_t(
                input_ids,
                mask,
                token_type_ids,
                position_ids,
                input_embeds,
                None,
                None,
                train,
            )
            .unwrap();

        let logits = base_model_output
            .pooled_output
            .unwrap()
            .apply_t(&self.dropout, train)
            .apply(&self.classifier);
        BertSequenceClassificationOutput {
            logits,
            all_hidden_states: base_model_output.all_hidden_states,
            all_attentions: base_model_output.all_attentions,
        }
    }
}

/// # BERT for multiple choices
/// Multiple choices model using a BERT base model and a linear classifier.
/// Input should be in the form `[CLS] Context [SEP] Possible choice [SEP]`. The choice is made along the batch axis,
/// assuming all elements of the batch are alternatives to be chosen from for a given context.
/// It is made of the following blocks:
/// - `bert`: Base BertModel
/// - `classifier`: Linear layer for multiple choices
pub struct BertForMultipleChoice {
    bert: BertModel<BertEmbeddings>,
    dropout: Dropout,
    classifier: nn::Linear,
}

impl BertForMultipleChoice {
    /// Build a new `BertForMultipleChoice`
    ///
    /// # Arguments
    ///
    /// * `p` - Variable store path for the root of the BertForMultipleChoice model
    /// * `config` - `BertConfig` object defining the model architecture
    ///
    /// # Example
    ///
    /// ```no_run
    /// use rust_bert::bert::{BertConfig, BertForMultipleChoice};
    /// use rust_bert::Config;
    /// use std::path::Path;
    /// use tch::{nn, Device};
    ///
    /// let config_path = Path::new("path/to/config.json");
    /// let device = Device::Cpu;
    /// let p = nn::VarStore::new(device);
    /// let config = BertConfig::from_file(config_path);
    /// let bert = BertForMultipleChoice::new(&p.root() / "bert", &config);
    /// ```
    pub fn new<'p, P>(p: P, config: &BertConfig) -> BertForMultipleChoice
    where
        P: Borrow<nn::Path<'p>>,
    {
        let p = p.borrow();

        let bert = BertModel::new(p / "bert", config);
        let dropout = Dropout::new(config.hidden_dropout_prob);
        let classifier = nn::linear(p / "classifier", config.hidden_size, 1, Default::default());

        BertForMultipleChoice {
            bert,
            dropout,
            classifier,
        }
    }

    /// Forward pass through the model
    ///
    /// # Arguments
    ///
    /// * `input_ids` - Input tensor of shape (*batch size*, *sequence_length*).
    /// * `mask` - Optional mask of shape (*batch size*, *sequence_length*). Masked position have value 0, non-masked value 1. If None set to 1
    /// * `token_type_ids` -Optional segment id of shape (*batch size*, *sequence_length*). Convention is value of 0 for the first sentence (incl. *SEP*) and 1 for the second sentence. If None set to 0.
    /// * `position_ids` - Optional position ids of shape (*batch size*, *sequence_length*). If None, will be incremented from 0.
    /// * `train` - boolean flag to turn on/off the dropout layers in the model. Should be set to false for inference.
    ///
    /// # Returns
    ///
    /// * `BertSequenceClassificationOutput` containing:
    ///   - `logits` - `Tensor` of shape (*1*, *batch size*) containing the logits for each of the alternatives given
    ///   - `all_hidden_states` - `Option<Vec<Tensor>>` of length *num_hidden_layers* with shape (*batch size*, *sequence_length*, *hidden_size*)
    ///   - `all_attentions` - `Option<Vec<Tensor>>` of length *num_hidden_layers* with shape (*batch size*, *sequence_length*, *hidden_size*)
    ///
    /// # Example
    ///
    /// ```no_run
    /// # use rust_bert::bert::{BertForMultipleChoice, BertConfig};
    /// # use tch::{nn, Device, Tensor, no_grad};
    /// # use rust_bert::Config;
    /// # use std::path::Path;
    /// # use tch::kind::Kind::Int64;
    /// # let config_path = Path::new("path/to/config.json");
    /// # let device = Device::Cpu;
    /// # let vs = nn::VarStore::new(device);
    /// # let config = BertConfig::from_file(config_path);
    /// # let bert_model = BertForMultipleChoice::new(&vs.root(), &config);
    /// let (num_choices, sequence_length) = (3, 128);
    /// let input_tensor = Tensor::rand(&[num_choices, sequence_length], (Int64, device));
    /// let mask = Tensor::zeros(&[num_choices, sequence_length], (Int64, device));
    /// let token_type_ids = Tensor::zeros(&[num_choices, sequence_length], (Int64, device));
    /// let position_ids = Tensor::arange(sequence_length, (Int64, device))
    ///     .expand(&[num_choices, sequence_length], true);
    ///
    /// let model_output = no_grad(|| {
    ///     bert_model.forward_t(
    ///         &input_tensor,
    ///         Some(&mask),
    ///         Some(&token_type_ids),
    ///         Some(&position_ids),
    ///         false,
    ///     )
    /// });
    /// ```
    pub fn forward_t(
        &self,
        input_ids: &Tensor,
        mask: Option<&Tensor>,
        token_type_ids: Option<&Tensor>,
        position_ids: Option<&Tensor>,
        train: bool,
    ) -> BertSequenceClassificationOutput {
        let num_choices = input_ids.size()[1];

        let input_ids = input_ids.view((-1, *input_ids.size().last().unwrap()));
        let mask = mask.map(|tensor| tensor.view((-1, *tensor.size().last().unwrap())));
        let token_type_ids =
            token_type_ids.map(|tensor| tensor.view((-1, *tensor.size().last().unwrap())));
        let position_ids =
            position_ids.map(|tensor| tensor.view((-1, *tensor.size().last().unwrap())));

        let base_model_output = self
            .bert
            .forward_t(
                Some(&input_ids),
                mask.as_ref(),
                token_type_ids.as_ref(),
                position_ids.as_ref(),
                None,
                None,
                None,
                train,
            )
            .unwrap();

        let logits = base_model_output
            .pooled_output
            .unwrap()
            .apply_t(&self.dropout, train)
            .apply(&self.classifier)
            .view((-1, num_choices));
        BertSequenceClassificationOutput {
            logits,
            all_hidden_states: base_model_output.all_hidden_states,
            all_attentions: base_model_output.all_attentions,
        }
    }
}

/// # BERT for token classification (e.g. NER, POS)
/// Token-level classifier predicting a label for each token provided. Note that because of wordpiece tokenization, the labels predicted are
/// not necessarily aligned with words in the sentence.
/// It is made of the following blocks:
/// - `bert`: Base BertModel
/// - `classifier`: Linear layer for token classification
pub struct BertForTokenClassification {
    bert: BertModel<BertEmbeddings>,
    dropout: Dropout,
    classifier: nn::Linear,
}

impl BertForTokenClassification {
    /// Build a new `BertForTokenClassification`
    ///
    /// # Arguments
    ///
    /// * `p` - Variable store path for the root of the BertForTokenClassification model
    /// * `config` - `BertConfig` object defining the model architecture, number of output labels and label mapping
    ///
    /// # Example
    ///
    /// ```no_run
    /// use rust_bert::bert::{BertConfig, BertForTokenClassification};
    /// use rust_bert::Config;
    /// use std::path::Path;
    /// use tch::{nn, Device};
    ///
    /// let config_path = Path::new("path/to/config.json");
    /// let device = Device::Cpu;
    /// let p = nn::VarStore::new(device);
    /// let config = BertConfig::from_file(config_path);
    /// let bert = BertForTokenClassification::new(&p.root() / "bert", &config);
    /// ```
    pub fn new<'p, P>(p: P, config: &BertConfig) -> BertForTokenClassification
    where
        P: Borrow<nn::Path<'p>>,
    {
        let p = p.borrow();

        let bert = BertModel::new(p / "bert", config);
        let dropout = Dropout::new(config.hidden_dropout_prob);
        let num_labels = config
            .id2label
            .as_ref()
            .expect("num_labels not provided in configuration")
            .len() as i64;
        let classifier = nn::linear(
            p / "classifier",
            config.hidden_size,
            num_labels,
            Default::default(),
        );

        BertForTokenClassification {
            bert,
            dropout,
            classifier,
        }
    }

    /// Forward pass through the model
    ///
    /// # Arguments
    ///
    /// * `input_ids` - Optional input tensor of shape (*batch size*, *sequence_length*). If None, pre-computed embeddings must be provided (see `input_embeds`)
    /// * `mask` - Optional mask of shape (*batch size*, *sequence_length*). Masked position have value 0, non-masked value 1. If None set to 1
    /// * `token_type_ids` -Optional segment id of shape (*batch size*, *sequence_length*). Convention is value of 0 for the first sentence (incl. *SEP*) and 1 for the second sentence. If None set to 0.
    /// * `position_ids` - Optional position ids of shape (*batch size*, *sequence_length*). If None, will be incremented from 0.
    /// * `input_embeds` - Optional pre-computed input embeddings of shape (*batch size*, *sequence_length*, *hidden_size*). If None, input ids must be provided (see `input_ids`)
    /// * `train` - boolean flag to turn on/off the dropout layers in the model. Should be set to false for inference.
    ///
    /// # Returns
    ///
    /// * `BertTokenClassificationOutput` containing:
    ///   - `logits` - `Tensor` of shape (*batch size*, *sequence_length*, *num_labels*) containing the logits for each of the input tokens and classes
    ///   - `all_hidden_states` - `Option<Vec<Tensor>>` of length *num_hidden_layers* with shape (*batch size*, *sequence_length*, *hidden_size*)
    ///   - `all_attentions` - `Option<Vec<Tensor>>` of length *num_hidden_layers* with shape (*batch size*, *sequence_length*, *hidden_size*)
    ///
    /// # Example
    ///
    /// ```no_run
    /// # use rust_bert::bert::{BertForTokenClassification, BertConfig};
    /// # use tch::{nn, Device, Tensor, no_grad};
    /// # use rust_bert::Config;
    /// # use std::path::Path;
    /// # use tch::kind::Kind::Int64;
    /// # let config_path = Path::new("path/to/config.json");
    /// # let device = Device::Cpu;
    /// # let vs = nn::VarStore::new(device);
    /// # let config = BertConfig::from_file(config_path);
    /// # let bert_model = BertForTokenClassification::new(&vs.root(), &config);
    /// let (batch_size, sequence_length) = (64, 128);
    /// let input_tensor = Tensor::rand(&[batch_size, sequence_length], (Int64, device));
    /// let mask = Tensor::zeros(&[batch_size, sequence_length], (Int64, device));
    /// let token_type_ids = Tensor::zeros(&[batch_size, sequence_length], (Int64, device));
    /// let position_ids = Tensor::arange(sequence_length, (Int64, device))
    ///     .expand(&[batch_size, sequence_length], true);
    ///
    /// let model_output = no_grad(|| {
    ///     bert_model.forward_t(
    ///         Some(&input_tensor),
    ///         Some(&mask),
    ///         Some(&token_type_ids),
    ///         Some(&position_ids),
    ///         None,
    ///         false,
    ///     )
    /// });
    /// ```
    pub fn forward_t(
        &self,
        input_ids: Option<&Tensor>,
        mask: Option<&Tensor>,
        token_type_ids: Option<&Tensor>,
        position_ids: Option<&Tensor>,
        input_embeds: Option<&Tensor>,
        train: bool,
    ) -> BertTokenClassificationOutput {
        let base_model_output = self
            .bert
            .forward_t(
                input_ids,
                mask,
                token_type_ids,
                position_ids,
                input_embeds,
                None,
                None,
                train,
            )
            .unwrap();

        let logits = base_model_output
            .hidden_state
            .apply_t(&self.dropout, train)
            .apply(&self.classifier);
        BertTokenClassificationOutput {
            logits,
            all_hidden_states: base_model_output.all_hidden_states,
            all_attentions: base_model_output.all_attentions,
        }
    }
}

/// # BERT for question answering
/// Extractive question-answering model based on a BERT language model. Identifies the segment of a context that answers a provided question.
/// Please note that a significant amount of pre- and post-processing is required to perform end-to-end question answering.
/// See the question answering pipeline (also provided in this crate) for more details.
/// It is made of the following blocks:
/// - `bert`: Base BertModel
/// - `qa_outputs`: Linear layer for question answering
pub struct BertForQuestionAnswering {
    bert: BertModel<BertEmbeddings>,
    qa_outputs: nn::Linear,
}

impl BertForQuestionAnswering {
    /// Build a new `BertForQuestionAnswering`
    ///
    /// # Arguments
    ///
    /// * `p` - Variable store path for the root of the BertForQuestionAnswering model
    /// * `config` - `BertConfig` object defining the model architecture
    ///
    /// # Example
    ///
    /// ```no_run
    /// use rust_bert::bert::{BertConfig, BertForQuestionAnswering};
    /// use rust_bert::Config;
    /// use std::path::Path;
    /// use tch::{nn, Device};
    ///
    /// let config_path = Path::new("path/to/config.json");
    /// let device = Device::Cpu;
    /// let p = nn::VarStore::new(device);
    /// let config = BertConfig::from_file(config_path);
    /// let bert = BertForQuestionAnswering::new(&p.root() / "bert", &config);
    /// ```
    pub fn new<'p, P>(p: P, config: &BertConfig) -> BertForQuestionAnswering
    where
        P: Borrow<nn::Path<'p>>,
    {
        let p = p.borrow();

        let bert = BertModel::new(p / "bert", config);
        let num_labels = 2;
        let qa_outputs = nn::linear(
            p / "qa_outputs",
            config.hidden_size,
            num_labels,
            Default::default(),
        );

        BertForQuestionAnswering { bert, qa_outputs }
    }

    /// Forward pass through the model
    ///
    /// # Arguments
    ///
    /// * `input_ids` - Optional input tensor of shape (*batch size*, *sequence_length*). If None, pre-computed embeddings must be provided (see `input_embeds`)
    /// * `mask` - Optional mask of shape (*batch size*, *sequence_length*). Masked position have value 0, non-masked value 1. If None set to 1
    /// * `token_type_ids` -Optional segment id of shape (*batch size*, *sequence_length*). Convention is value of 0 for the first sentence (incl. *SEP*) and 1 for the second sentence. If None set to 0.
    /// * `position_ids` - Optional position ids of shape (*batch size*, *sequence_length*). If None, will be incremented from 0.
    /// * `input_embeds` - Optional pre-computed input embeddings of shape (*batch size*, *sequence_length*, *hidden_size*). If None, input ids must be provided (see `input_ids`)
    /// * `train` - boolean flag to turn on/off the dropout layers in the model. Should be set to false for inference.
    ///
    /// # Returns
    ///
    /// * `BertQuestionAnsweringOutput` containing:
    ///   - `start_logits` - `Tensor` of shape (*batch size*, *sequence_length*) containing the logits for start of the answer
    ///   - `end_logits` - `Tensor` of shape (*batch size*, *sequence_length*) containing the logits for end of the answer
    ///   - `all_hidden_states` - `Option<Vec<Tensor>>` of length *num_hidden_layers* with shape (*batch size*, *sequence_length*, *hidden_size*)
    ///   - `all_attentions` - `Option<Vec<Vec<Tensor>>>` of length *num_hidden_layers* with shape (*batch size*, *sequence_length*, *hidden_size*)
    ///
    /// # Example
    ///
    /// ```no_run
    /// # use rust_bert::bert::{BertForQuestionAnswering, BertConfig};
    /// # use tch::{nn, Device, Tensor, no_grad};
    /// # use rust_bert::Config;
    /// # use std::path::Path;
    /// # use tch::kind::Kind::Int64;
    /// # let config_path = Path::new("path/to/config.json");
    /// # let device = Device::Cpu;
    /// # let vs = nn::VarStore::new(device);
    /// # let config = BertConfig::from_file(config_path);
    /// # let bert_model = BertForQuestionAnswering::new(&vs.root(), &config);
    /// let (batch_size, sequence_length) = (64, 128);
    /// let input_tensor = Tensor::rand(&[batch_size, sequence_length], (Int64, device));
    /// let mask = Tensor::zeros(&[batch_size, sequence_length], (Int64, device));
    /// let token_type_ids = Tensor::zeros(&[batch_size, sequence_length], (Int64, device));
    /// let position_ids = Tensor::arange(sequence_length, (Int64, device))
    ///     .expand(&[batch_size, sequence_length], true);
    ///
    /// let model_output = no_grad(|| {
    ///     bert_model.forward_t(
    ///         Some(&input_tensor),
    ///         Some(&mask),
    ///         Some(&token_type_ids),
    ///         Some(&position_ids),
    ///         None,
    ///         false,
    ///     )
    /// });
    /// ```
    pub fn forward_t(
        &self,
        input_ids: Option<&Tensor>,
        mask: Option<&Tensor>,
        token_type_ids: Option<&Tensor>,
        position_ids: Option<&Tensor>,
        input_embeds: Option<&Tensor>,
        train: bool,
    ) -> BertQuestionAnsweringOutput {
        let base_model_output = self
            .bert
            .forward_t(
                input_ids,
                mask,
                token_type_ids,
                position_ids,
                input_embeds,
                None,
                None,
                train,
            )
            .unwrap();

        let sequence_output = base_model_output.hidden_state.apply(&self.qa_outputs);
        let logits = sequence_output.split(1, -1);
        let (start_logits, end_logits) = (&logits[0], &logits[1]);
        let start_logits = start_logits.squeeze_dim(-1);
        let end_logits = end_logits.squeeze_dim(-1);

        BertQuestionAnsweringOutput {
            start_logits,
            end_logits,
            all_hidden_states: base_model_output.all_hidden_states,
            all_attentions: base_model_output.all_attentions,
        }
    }
}

<<<<<<< HEAD
pub struct BertForSentenceEmbeddings {
    transformer: BertModel<BertEmbeddings>,
}

impl BertForSentenceEmbeddings {
    pub fn new<'p, P>(p: P, config: &BertConfig) -> Self
    where
        P: Borrow<nn::Path<'p>>,
    {
        let transformer = BertModel::new(p, config);
        Self { transformer }
    }

    pub fn forward(
        &self,
        input_ids: &Tensor,
        mask: &Tensor,
    ) -> Result<(Tensor, Option<Vec<Tensor>>), RustBertError> {
        let transformer_output = self.transformer.forward_t(
            Some(input_ids),
            Some(mask),
            None,
            None,
            None,
            None,
            None,
            false,
        )?;
        Ok((
            transformer_output.hidden_state,
            transformer_output.all_attentions,
        ))
    }
}
=======
/// # BERT for sentence embeddings
/// Transformer usable in [`SentenceEmbeddingsModel`](crate::pipelines::sentence_embeddings::SentenceEmbeddingsModel).
pub type BertForSentenceEmbeddings = BertModel<BertEmbeddings>;
>>>>>>> 548fc37d

/// Container for the BERT model output.
pub struct BertModelOutput {
    /// Last hidden states from the model
    pub hidden_state: Tensor,
    /// Pooled output (hidden state for the first token)
    pub pooled_output: Option<Tensor>,
    /// Hidden states for all intermediate layers
    pub all_hidden_states: Option<Vec<Tensor>>,
    /// Attention weights for all intermediate layers
    pub all_attentions: Option<Vec<Tensor>>,
}

/// Container for the BERT masked LM model output.
pub struct BertMaskedLMOutput {
    /// Logits for the vocabulary items at each sequence position
    pub prediction_scores: Tensor,
    /// Hidden states for all intermediate layers
    pub all_hidden_states: Option<Vec<Tensor>>,
    /// Attention weights for all intermediate layers
    pub all_attentions: Option<Vec<Tensor>>,
}

/// Container for the BERT sequence classification model output.
pub struct BertSequenceClassificationOutput {
    /// Logits for each input (sequence) for each target class
    pub logits: Tensor,
    /// Hidden states for all intermediate layers
    pub all_hidden_states: Option<Vec<Tensor>>,
    /// Attention weights for all intermediate layers
    pub all_attentions: Option<Vec<Tensor>>,
}

/// Container for the BERT token classification model output.
pub struct BertTokenClassificationOutput {
    /// Logits for each sequence item (token) for each target class
    pub logits: Tensor,
    /// Hidden states for all intermediate layers
    pub all_hidden_states: Option<Vec<Tensor>>,
    /// Attention weights for all intermediate layers
    pub all_attentions: Option<Vec<Tensor>>,
}

/// Container for the BERT question answering model output.
pub struct BertQuestionAnsweringOutput {
    /// Logits for the start position for token of each input sequence
    pub start_logits: Tensor,
    /// Logits for the end position for token of each input sequence
    pub end_logits: Tensor,
    /// Hidden states for all intermediate layers
    pub all_hidden_states: Option<Vec<Tensor>>,
    /// Attention weights for all intermediate layers
    pub all_attentions: Option<Vec<Tensor>>,
}

#[cfg(test)]
mod test {
    use tch::Device;

    use crate::{
        resources::{RemoteResource, ResourceProvider},
        Config,
    };

    use super::*;

    #[test]
    #[ignore] // compilation is enough, no need to run
    fn bert_model_send() {
        let config_resource = Box::new(RemoteResource::from_pretrained(BertConfigResources::BERT));
        let config_path = config_resource.get_local_path().expect("");

        //    Set-up masked LM model
        let device = Device::cuda_if_available();
        let vs = tch::nn::VarStore::new(device);
        let config = BertConfig::from_file(config_path);

        let _: Box<dyn Send> = Box::new(BertModel::<BertEmbeddings>::new(&vs.root(), &config));
    }
}<|MERGE_RESOLUTION|>--- conflicted
+++ resolved
@@ -1209,46 +1209,9 @@
     }
 }
 
-<<<<<<< HEAD
-pub struct BertForSentenceEmbeddings {
-    transformer: BertModel<BertEmbeddings>,
-}
-
-impl BertForSentenceEmbeddings {
-    pub fn new<'p, P>(p: P, config: &BertConfig) -> Self
-    where
-        P: Borrow<nn::Path<'p>>,
-    {
-        let transformer = BertModel::new(p, config);
-        Self { transformer }
-    }
-
-    pub fn forward(
-        &self,
-        input_ids: &Tensor,
-        mask: &Tensor,
-    ) -> Result<(Tensor, Option<Vec<Tensor>>), RustBertError> {
-        let transformer_output = self.transformer.forward_t(
-            Some(input_ids),
-            Some(mask),
-            None,
-            None,
-            None,
-            None,
-            None,
-            false,
-        )?;
-        Ok((
-            transformer_output.hidden_state,
-            transformer_output.all_attentions,
-        ))
-    }
-}
-=======
 /// # BERT for sentence embeddings
 /// Transformer usable in [`SentenceEmbeddingsModel`](crate::pipelines::sentence_embeddings::SentenceEmbeddingsModel).
 pub type BertForSentenceEmbeddings = BertModel<BertEmbeddings>;
->>>>>>> 548fc37d
 
 /// Container for the BERT model output.
 pub struct BertModelOutput {
