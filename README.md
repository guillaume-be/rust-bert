--- conflicted
+++ resolved
@@ -109,7 +109,16 @@
 The CPU version of libtorch will be downloaded by default. To download a CUDA version, please set the environment variable `TORCH_CUDA_VERSION` to `cu118`.
 Note that the libtorch library is large (order of several GBs for the CUDA-enabled version) and the first build may therefore take several minutes to complete.
 
-<<<<<<< HEAD
+### Verifying installation
+
+Verify your installation (and linking with libtorch) by adding the `rust-bert` dependency to your `Cargo.toml` or by cloning the rust-bert source and running an example:
+
+```bash
+git clone git@github.com:guillaume-be/rust-bert.git
+cd rust-bert
+cargo run --example sentence_embeddings
+```
+
 ## ONNX Support (Optional)
 
 ONNX support can be enabled via the optional `onnx` feature. This crate then leverages the [ort](https://github.com/pykeio/ort) crate with bindings to the onnxruntime C++ library. We refer the user to this page project for further installation instructions/support.
@@ -135,17 +144,6 @@
 ost pipelines are available for ONNX model checkpoints, including sequence classification, zero-shot classification,
 token classification (including named entity recognition and part-of-speech tagging), question answering, text generation, summarization and translation.
 These models use the same configuration and tokenizer files as their Pytorch counterparts when used in a pipeline. Examples leveraging ONNX models are given in the `./examples` directory
-=======
-### Verifying installation
-
-Verify your installation (and linking with libtorch) by adding the `rust-bert` dependency to your `Cargo.toml` or by cloning the rust-bert source and running an example:
-
-```bash
-git clone git@github.com:guillaume-be/rust-bert.git
-cd rust-bert
-cargo run --example sentence_embeddings
-```
->>>>>>> 81cde55b
 
 ## Ready-to-use pipelines
 	
