--- conflicted
+++ resolved
@@ -11,14 +11,12 @@
 - (BREAKING) Fixed the keyword extraction pipeline for n-gram sizes > 2. Add new configuration option `tokenizer_forbidden_ngram_chars` to specify characters that should be excluded from n-grams (allows filtering m-grams spanning multiple sentences).
 - Improved MPS device compatibility setting the `sparse_grad` flag to false for `gather` operations
 - Updated ONNX runtime backend version to 1.15.x
-<<<<<<< HEAD
-=======
 - Issue with incorrect results for QA models with a tokenizer not using segment ids
 - Issue with GPT-J that was incorrectly tracking the gradients for the attention bias
 
 ## Changed
 - (BREAKING) Upgraded to `torch` 2.1 (via `tch` 0.14.0).
->>>>>>> 9f2cd17e
+- Updated ONNX runtime backend version to 1.15.x
 
 ## [0.21.0] - 2023-06-03
 ## Added
