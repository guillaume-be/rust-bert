# Changelog
All notable changes to this project will be documented in this file. The format is based on [Keep a Changelog](https://keepachangelog.com/en/1.0.0/).

## [Unreleased]
## Changed
- Updated to `tch` 1.6.0 (libtorch 1.10)
- (BREAKING) Simplified the generics for multiple library traits taking as a rule `&[AsRef<str>]` or `&str` as inputs (no longer accepts owned types `Vec` and `String`)

## Added
- (BREAKING) Support for `bad_word_ids` generation, allowing to ban a set of word ids for all model supporting text generation
<<<<<<< HEAD
- (BREAKING) Extension of the generation options that can be provided at runtime (after a model has been instantiated with a `GenerateConfig`), allowing to update the generation options from one text generation to another with the same model. This feature is implemented at the `LanguageGenerator` trait level, the high-level `TextGeneration` pipeline API remains unchanged.
=======
- Support for half-precision mode for all models (reducing memory footprint). A model can be converted to half-precision by calling the `half()` method on the `VarStore` is it currently stored in. Half-precision Torch kernels are not available for CPU (limited to CUDA devices)
>>>>>>> 12d09c95

## [0.16.0] - 2021-08-24
## Added
- (BREAKING) Support for `prefix_allowed_tokens_fn` argument for generation, allowing users to control the generation via custom functions
- (BREAKING) Support for `forced_bos_token_id` argument for generation, allowing users to force a given BOS token for generation (useful for MBart/M2M-class models)
- (BREAKING) Support for `output_scores` boolean argument for generation, allowing users to output the log-probability scores of generated sequences. Updated the return type of low-level generate API to `GeneratedTextOutput` and `GeneratedIndicesOutput` containing optional scores along with the generated output.
- Addition of the MBart Language model and support for text generation / direct translation between 50 language
- Addition of the M2M100 Language model and support for text generation / direct translation between 100 language

## Changed
- Updated GPT2 architecture to re-use embeddings for the output projection layer (resulting in smaller model weights files and memory footprint)
- Upgraded `tch` version to 0.5.0 (using `libtorch` 1.9.0)
- Changed default value of `no_repeat_ngram_size` for text generation from 3 to 0, aligning with [Python's Transformers](https://huggingface.co/transformers/main_classes/model.html?highlight=no_repeat_ngram_size#transformers.generation_utils.GenerationMixin.generate)
- Added the possibility to handle long inputs for token classification tasks (exceeding the model maximum length) using sliding windows over the input
- (BREAKING) Generalized borrowing of Tensors as input for models
- Aligned the optional `all_hidden_states` output for all models

## Fixed
- Updated T5 Decoder cross-attention to no longer use relative position bias (aligned with [Python reference update](https://github.com/huggingface/transformers/pull/8518))
- Removed hardcoded maximum length for sequence and token classification tasks, now using the model maximum position embeddings instead

## [0.15.1] - 2021-06-01
### Fixed
- Fixed conversation model panic for user inputs exceeding the maximum model length (1000 tokens)
- Fixed translation model panic for user inputs exceeding the maximum number of position embeddings

## [0.15.0] - 2021-05-16
### Added
- Addition of translation language pairs: 
  - English <-> Chinese (Simplified)
  - English <-> Chinese (Traditional)
  - English <-> Dutch
  - English <-> Swedish
  - English <-> Arabic
  - English <-> Hebrew
  - English <-> Hindi
- Addition of a Part of Speech pipeline. This pipeline allows predicting the POS tag (e.g. Noun, Adjective, Verb) of words in input sentences.
- Addition of a lightweight English Part of Speech tagging pretrained MobileBERT model
- Addition of the Pegasus language model and support for conditional generation
- Addition of a model for Pegasus summarization pretrained on the CNN-DM dataset
- Addition of the GPT-Neo language model and pretrained snapshots (125M, 1.3B and 2.7B parameters). Registration of GPT-Neo as an option for `TextGenerationPipeline`.

### Changed
- (BREAKING) Changed `classif_dropout` in `BartConfig` to be an optional field. This affects dependencies instantiating `BartConfig` from scratch, or using `classif_config` for custom model heads.
- (BREAKING) Changed token classification pipelines to return a Vec<Vec<Token>> instead of a Vec<Token>. The token-level predictions are now returned in separate vectors for each input sequence provided as an input (they were previously returned in a flattened vector)
- Simplification of the BART language model code base (also used for Marian and Pegasus language models)
- (BREAKING) Updated to `tch 0.4.1` (based on `libtorch 1.8.1`)

### Fixed
- Fixed character indexing error for Question Answering pipeline answers

### Removed
- Dependency to `itertools` crate

## [0.14.0] - 2021-02-22
### Added
- Addition of the Longformer language model, task-specific heads and registration in relevant pipelines

### Changed
- (BREAKING) Exposed additional settings for the Question Answering pipeline related to the maximum question, context and answer length. This is not backward compatible if the question answering configuration was created without using the `new` creator.
- Simplified the Question answering pipeline to rely on the offsets calculated by the tokenizers instead of a manual alignment. This results in moderate execution speed improvements for this pipeline.
- Updated the padding strategy for the Question answering pipeline. While before all sequences were padded to a fixed `max_length` (defaulting to 384), the padding is now done dynamically based on the length of the inputs. This results in a significant speed improvement for this pipeline.

### Fixed
- Fixed a bug for Question Answering for models that were not based on Wordpiece tokenization (including BPE and unigram based tokenizers). The issue was caused by the pre-tokenization step that was stripping the leading whitespace for all tokens. The performance of these models for QA should improve significantly.

## [0.13.0] - 2021-02-03
### Added
- Addition of the ProphetNet language model, task-specific heads and registration in relevant pipelines
- (BREAKING) Implementation of [Diverse Beam Search](https://arxiv.org/abs/1610.02424). This allows the generation of more diverse sequences within the number of beams. Addition of 2 new fields to the `GenerateConfig` that are propagated through all text generation configs (e.g. `TranslationConfig`): 
    - `num_beam_groups` (`Option<i64>`), indicating the number of sub-beam groups. This must be a divisor of the number of beams.
    - `diversity_penalty` (`Option<f64>`), indicating by which amount to penalize common words between beam groups. This will default to 5.5 if not provided. The impact of this diverse beam search is illustrated in the GPT2 integration tests.

### Changed
- (BREAKING) Simplified the input and output of encoder/decoder models to avoid needing to take ownership of the possibly cached encoder hidden state, offering a minor performance improvement for text generation tasks. The model output field for encoder hidden states are now optional, and only returned if the encoder hidden states were not provided for the given forward path. This may be a breaking change for low-level dependencies that manipulate directly the encoder/decoder model outputs.
- (BREAKING) Moved the language models implementation of the `PrivateLanguageGenerator` and `LanguageGenerator` traits (needed to generate text) to the model modules, cleaning up the generation_utils module.
- Updated download utilities crate, now leveraging Tokio 1.0 runtimes.

### Fixed
- Updated padding information and addition of position ids for batched GPT2 generation. Prior to this change, inputs that required padding had a lower quality for the text generated.

## [0.12.1] - 2021-01-04
### Added
- Addition of the MobileBERT language model, task-specific heads and registration in relevant pipelines

### Changed
- Made all model configurations `Clone`
- Made several base modules of the BERT language model public, and added model output `Struct` for the new publicly exposed, complex types

## [0.12.0] - 2020-11-29
### Added
- Addition of the Reformer language model, task-specific heads and registration in relevant pipelines
- Pre-trained models for DistilRoBERTa, used as a default for integration tests

### Changed
- Updated endpoint of the model resources reflecting changes to the Hugging Face's model hub
- Early stopping turned by default on for translation and summarization

## [0.11.0] - 2020-11-02
### Added
- Support for additional models for the conversational pipeline

### Changed
- Updated the version of Tokenizer crate with consistent visibility
- (BREAKING) move of teh text generation pipeline to its owned pipeline. Shared generation utilities are moved to `generation_utils`
- All models, tokenizers and pipelines are now `Send`

## [0.10.0] - 2020-10-04
### Added
- Benchmark scripts for all pipelines
- Addition of the XLNet model and task-specific heads

### Changed
- (BREAKING) Changed the download method for resources now a method of the resource itself, and leveraging the cached-path crate. 
- (BREAKING) Changed the return type of models to be output `Struct` instead of long tuples.
- (BREAKING) Changed the naming of the model main modules from `modelname` to `model_modelname` to avoid confusion with the top level module name  
- Extended the range of allowed types for pipelines input, allowing both owned `Vec` and slices, and both `String` and sting slice.
- Handling of all activations functions is mow made from a common module and `Struct`

## [0.9.0] - 2020-09-06
### Added
- Zero-shot classification pipeline using a natural language inference model

### Changed
- (BREAKING) Updated version of tokenizers crate with added options for lower casing, accent stripping and prefix addition
- Updated BART classification model to allow running their `forward` method without being mutable.

## [0.8.0] - 2020-08-25
### Added
- (BREAKING) Improved error handling via the addition of `RustBertError` and error propagation throughout the crate.

### Changed
- Updated version of tokenizers crate with improved error handling

## [0.7.12] - 2020-08-12
### Added
- Addition of the reformer language model and its integration for language generation

### Changed
- Changed model resources endpoints to leverage updated Hugging Face's model hub
- Updated the beam search processing to use vectorized operations

## [0.7.11] - 2020-07-26
### Changed
- Generalization of the accepted input for several pipelines to accept both `Vec` and slices, and to accept both `String` and `&str`

## [0.7.10] - 2020-07-08
### Added
- Addition of the ALBERT language model and task-specific heads
- Addition of German - English translation models
- Addition of the T5 language model and integration in supported pipelines (translation and summarization)

### Changed
- Updated the modules throughout the crate to accept both owned and references to varstore paths.

## [0.7.9] - 2020-06-28
### Added
- Addition of a multi-turn conversational pipeline based on DialoGPT.

## [0.7.8] - 2020-06-23
### Fixed
- Code formatting using `rustfmt`

## [0.7.7] - 2020-06-06
### Changed
- Removed the requirement for generation models to be mutable. Models are now all stateless, and no longer store an internal cache (now provided as an input).
- Updated BART model to take past layer states as an input instead of storing in internally.

### Fixed
- Fixed sequence classification model logits squeeze causing it to crash for batched inputs.

## [0.7.6] - 2020-05-27
### Added
- Addition of translation between Russian and English

### Fixed
- Fixed a bug causing downloads to be incomplete, and removes the creation of a tokio runtime for the download of resources.

## [0.7.5] - 2020-05-25
### Added
- Addition of the Marian model, leveraging a shared language model implementation with the BART model.
- Addition of translation capabilities. Supports translation between English and French, Spanish, Portuguese, Italian, Catalan and German, and between German and French.

## [0.7.4] - 2020-05-25
### Added
- Addition of multi-label classification capabilities for sequence classification via the `predict_mutilabel` function.

## [0.7.3] - 2020-05-19
### Added
- Generalization of pipelines to allow leveraging multiple model architectures. Leveraging `Enum` unpacking,  introduces `ConfigOption`, `TokenizerOption` and pipeline-specific Options.
- Addition of generic `SentenceClassificationModel` pipeline. The `SentimentModel` now leverages shared implementation for sentence classification.
- Addition of `TokenClassificationModel` pipeline. The `NERModel`now leverages shared implementation for token classification.

### Changed
- Major rework of tokenization crate, alignment with updated API

## [0.7.2] - 2020-05-03
### Fixed
- Minor bug fixes for tokenization

## [0.7.1] - 2020-05-03
### Added
- Implementation of the Electra model (generator, discriminator, task-specific heads)
- GPT2-medium and GPT2-large models

## [0.7.0] - 2020-04-26
### Added
- Addition of Resources for handling file dependencies (e.g. vocabularies, model weights, configurations). Resources may be `LocalResources` (pointing to a filesystem location) or `RemoteResources` (pointing to a remote endpoint). These resources can be passed to a `download_resource` method that returns the location in the local filesystem for both types of resources, downloading them if necessary.
- Resources specifications for all existing architectures, pointing to model files hosted on Hugging Face's model hub.

### Changed
- (BREAKING) moved the resources' specification to the `GenerateConfig` for `GPT2Generator`.
- (BREAKING) creation of pipeline configurations to contain the resources required to build the pipeline, used as an input rather than paths to local files.
- Updated the configuration for the number of target labels to use the `id2label` field instead of `num_labels` (aligning with changes in standard configuration in the Transformers library). Removed `num_labels` from configurations.
- Made the `output_attentions`, `output_hidden_states` and `torchscript` fields for DistilBERT configuration optional
- Fixed the device placement for sinusoidal embeddings for DistilBERT model.

## [0.6.2] - 2020-04-07
### Changed
- Optimization of the BART model avoiding unnecessary tensor copies for cache manipulation and residual connections.
- Optimization of DistilBERT model when embeddings are provided as an input

## [0.6.1] - 2020-04-06
### Changed
- Minor optimizations to question answering and sentiment analysis pipelines
- Addition of a cache reset for text generation routines
- Implementation of cache reset for BART language model

## [0.6.0] - 2020-04-05
### Added
- BART language model
- Implementation of `LanguageModel` and `PrivateLanguageModel` for BART 
- Summarization capabilities
- Tanh activation

### Changed
- (BREAKING) Moved the `LMHeadModel` Trait from GPT2 module to the pipelines module
- Updated the `LMHeadModel` inputs to include `encoder_outputs` and `decoder_input_ids` to support causal language model (e.g. BART)
- (BREAKING) Added methods to the `PrivateLanguageGenerator` to support encoder-decoder models
- (BREAKING) changed the type of `Generator` language model to require mutability (BART caching mechanism stores the cache in the model requiring the entire model mutability - changed at a later point)
- Optimization of the `get_banned_token` method

### Fixed
- Updated the device location of the token update when EOS is not allowed because the minimum sequence length was not reached
- No longer process a given beam hypothesis if it is marked as done
- No longer add beams to a hypothesis if the rank is lower than the number of beams
- Updated final beam update to skip completed hypotheses

## [0.5.3] - 2020-03-27
### Added
- Documentation throughout the crate
- Creation of a `GenerateConfig` configuration structure to hold generation options

### Changed
- Visibility of low-level utilities in the crate
- Updated the generation options to be passed at the text generation model instantiation, rather than at every call to the `generate` method
- Updated visibility of generation routines into a public API and private lower level methods

## [0.5.2] - 2020-03-17
### Changed
- Text generation now takes a `Option<Vec<&str>>` instead of a `Option<&str>`. Shorter sequences are left-padded with `pad` if available, otherwise with `eos`.
- Turned-off gradient calculations for generation process

## [0.5.1] - 2020-03-16
### Fixed
- Beam search completion validation
- Padding sequence for sentences shorter than the maximum length moved to correct device

## [0.5.0] - 2020-03-16
### Added
- DistilGPT2 pretrained weights for GPT2
- `LMHeadModel` trait for model supporting text generation, offering an interface between the model specific input/output, and the generic set of inputs/outputs expected for model supporting text generation
- Implementation of `LMHeadModel` for GPT2 and GPT
- Text generation pipeline, supporting beam search, top-k/top-p decoding, repeated tokens banning, repetition and length penalties as `LanguageGenerator` Trait
- Implementation of `LanguageGenerator` for GPT and GPT2
- Examples and tests for language generation

### Fixed
- Fixed concatenation dimension for GPT2 past

## [0.4.5] - 2020-03-07
### Changed
- Updated input type for `QuestionAnsweringModel`'s `predict` to be `&[QaInput]` instead of a pair of question and context strings. QuestionAnsweringModel now works with a list of inputs and returns a list of predictions, processing inputs as batches.

## [0.4.4] - 2020-03-01
### Added
- Swish and gelu_new activation functions
- GPT2 language model
- GPT language model

## [0.4.3] - 2020-02-25
### Added
- Addition of a NER pipeline
- Addition of a QuestionAnswering pipeline

### Changed
- Moved `SentimentClassifier` from DistilBERT module to the newly created pipelines
- Changed precision of id to label mapping of BERT config from `i32` to `i64`
- Simplified calculation of sinusoidal embeddings for DistilBERT

## [0.4.1] - 2020-02-21
### Added
- Addition of RoBERTa language model
- Addition of `BertEmbedding` trait for BERT-like models

### Changed
- Updated `BertEmbeddings` to implement the newly created `BertEmbedding` Trait
- Updated `BertModel`'s embeddings to be of type `impl BertEmbedding` rather than specific embeddings, allowing to re-use the BERT structure for other models, only replacing the embeddings layer. 

### Fixed
- Fixed the variable path for BERT models with task-specific heads to allow loading a snapshot from models trained on Transformers.

## [0.4.0] - 2020-02-18
### Added
- BERT Model and examples
- Addition of `DistilBertForTokenClassification` and `DistilBertForQuestionAnswering` model heads
- Collection of activation functions (gelu, relu, mish)
- Dropout module
- Custom Linear layer, allowing a creation without bias
- Config trait allowing to deserialize from `json` files

### Changed
- (BREAKING) Updated `DistilBertConfig` to use the newly created `Config` Trait

## [0.3.1] - 2020-02-16
### Added
- Integration tests

### Changed
- Migrated from `rust_transformers` v0.2.0 (deprecated) to `rust_tokenizers v1.0.0

## [0.3.0] - 2020-02-13
### Added
- Example for DistilBERT masked language modeling
- Download utilities script for DistilBERT (base and SST2)

### Changed
- made `label2id`, `id2label`, `is_decoder`, `output_past` and `use_bfloat` configuration fields optional for DistilBertConfig

## [0.2.0] - 2020-02-11
### Initial release

- Tensor conversion tools from Pytorch to Libtorch format
- DistilBERT model architecture
- Ready-to-use `SentimentClassifier` using a DistilBERT model fine-tuned on SST2<|MERGE_RESOLUTION|>--- conflicted
+++ resolved
@@ -8,11 +8,8 @@
 
 ## Added
 - (BREAKING) Support for `bad_word_ids` generation, allowing to ban a set of word ids for all model supporting text generation
-<<<<<<< HEAD
+- Support for half-precision mode for all models (reducing memory footprint). A model can be converted to half-precision by calling the `half()` method on the `VarStore` is it currently stored in. Half-precision Torch kernels are not available for CPU (limited to CUDA devices)
 - (BREAKING) Extension of the generation options that can be provided at runtime (after a model has been instantiated with a `GenerateConfig`), allowing to update the generation options from one text generation to another with the same model. This feature is implemented at the `LanguageGenerator` trait level, the high-level `TextGeneration` pipeline API remains unchanged.
-=======
-- Support for half-precision mode for all models (reducing memory footprint). A model can be converted to half-precision by calling the `half()` method on the `VarStore` is it currently stored in. Half-precision Torch kernels are not available for CPU (limited to CUDA devices)
->>>>>>> 12d09c95
 
 ## [0.16.0] - 2021-08-24
 ## Added
