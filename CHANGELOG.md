--- conflicted
+++ resolved
@@ -3,35 +3,26 @@
 
 ## [Unreleased]
 ## Added
-<<<<<<< HEAD
-- Addition of the [LongT5](https://arxiv.org/abs/2112.07916) model architecture and pretrained weights
-- Addition of `add_tokens` and `add_extra_ids` interafce methods to the `TokenizerOption`. Allow building most pipeline with custom tokenizer via `new_with_tokenizer`.
+- Addition of the [LongT5](https://arxiv.org/abs/2112.07916) model architecture and pretrained weights.
+- Addition of `add_tokens` and `add_extra_ids` interface methods to the `TokenizerOption`. Allow building most pipeline with custom tokenizer via `new_with_tokenizer`.
+- Addition of `get_tokenizer` and `get_tokenizer_mut` methods to all pipelines allowing to get a (mutable) reference to the pipeline tokenizer.
+- Addition of a `get_embedding_dim` method to get the dimension of the embeddings for sentence embeddings pipelines
 - `get_vocab_size`, `get_decoder_start_token_id` and `get_prefix_and_forced_bos_id`  for the `TokenizerOption` in pipelines
 - Addition of the [GPT-J](https://www.eleuther.ai/artifacts/gpt-j) model architecture
 - Addition of the [NLLB](https://arxiv.org/abs/2207.04672) model architecture and pretrained weights
 - Addition of support for ONNX models (encoder, decoders, encoder-decoders) via the [ort](https://github.com/pykeio/ort) onnxruntime bindings
 - Integration of ONNX models to the sequence classification, token classification, question answering, zero-shot classification, text generation, summarization and translation pipelines
-=======
-- Addition of the [LongT5](https://arxiv.org/abs/2112.07916) model architecture and pretrained weights.
-- Addition of `add_tokens` and `add_extra_ids` interface methods to the `TokenizerOption`. Allow building most pipeline with custom tokenizer via `new_with_tokenizer`.
-- Addition of `get_tokenizer` and `get_tokenizer_mut` methods to all pipelines allowing to get a (mutable) reference to the pipeline tokenizer.
-- Addition of a `get_embedding_dim` method to get the dimension of the embeddings for sentence embeddings pipelines
->>>>>>> f591dc30
 
 ## Changed
 - Bumped the tokenizers dependency from 7.x to 8.x, exposing additional options for special token mapping and adding the NLLBTokenizer
 - (BREAKING) Simplified the generation traits (removal of LMHeadModel and elimination of unnecessary specification for LanguageGenerator)
-<<<<<<< HEAD
-- Upgraded to `torch` 2.0 (via `tch` 0.11.0)
+- (BREAKING) Upgraded to `torch` 2.0 (via `tch` 0.13.0). The process to automatically download the dependencies have changed, it must now be enabled via the `download-libtorch` feature flag.
 - Read the `decoder_start_token_id` from the provided configuration rather than using a hard-coded default value
 - (BREAKING) Changed the return type of the `LanguageGenerator` and pipelines functions `float`, `half`, `set_device` to `Result<(), RustBertError>` as these become fallible for ONNX models
 - (BREAKING) Wrapped the model resources specification for the pipeline `Config` objects into an `Enum` to allow handling both torch-based and ONNX models. 
   The `model_resources` field now needs to be wrapped in the corresponding enum variant, e.g. `model_resources: ModelResources::TORCH(model_resource)` for Torch-based models
 - (BREAKING) Added the `forced_bos_token_id` and `forced_eos_token_id` fields to text generation models. 
   If these are not None, this will trigger a forced BOS/EOS token generation at the first of `max_length` positions (aligns with the Pytorch Transformers library)
-=======
-- (BREAKING) Upgraded to `torch` 2.0 (via `tch` 0.13.0). The process to automatically download the dependencies have changed, it must now be enabled via the `download-libtorch` feature flag.
->>>>>>> f591dc30
 
 ## Fixed
 - MIN/MAX computation for float-like (was set to infinity instead of min/max)
